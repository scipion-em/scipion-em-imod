<<<<<<< HEAD
3.3.1: move plugin-specific import CTF protocol to the core
=======
3.3.1:
  - add IMOD 4.11.25 version
>>>>>>> 86296b02
3.3.0:
  - Prevent viewers from locking the screen focus.
3.2.4: bug fixed in odd-even management in CTF correction
3.2.3: declare requirements.txt in manifest
3.2.2:
  - Add requirements
3.2.1:
  - Fixing a bug with odd even in tomogram reconstruction
  - Tolerating errors in alignment
  - Making tomogram reconstruction error tolerant
  - Making tilt series alignment error tolerant
  - Adding possible outputs in xray eraser
  - Removing visible parameters with the intepolation is not applied
3.2.0:
  - add more possible outputs
  - fixing ctf after aretomo
  - make ctf auomatic estimation tolerant to errors
  - odd/even processing implemented
  - update FiducialModel
  - changes in protocols to save if landmark model has residual information
  - fix: interpolated flag is no set when correcting the CTFs
  - user-controllable binning for display in 3dmod: plugin variable -> IMOD_VIEWER_BINNING = 1
3.1.10:
  - fix DefocusTol param type for CTF correction protocol: must be integer
  - fix binning for other protocols
3.1.9:
  - fix binning for normalization protocols
  - fix excluded views parsing
3.1.8:
  - Reconstruction:
     - tomoWidth added to specify a width when reconstructing
     - Shift in Z is registered in tomogram origin

  - Ctf correction: Allows different size of ctf set and ts set. Only paired (TS-CTF) ones will be processed
3.1.7:
  - Validate input alignment for TS preprocess protocol
  - Fix: Xray eraser when there is alignment.
3.1.6:
  icon added
  template added for automatic tilt series alignment
3.1.5: fix xf file reading, add IMOD 4.11.24, remove previous binaries as they are gone fron the website
3.1.4: set tilt axis to 0 if TS is aligned (reported by Bram Koster)
3.1.3: fix installation: remove libjpeg62 check
3.1.2:
  - Flag ts as interpolated in some cases
  - Imod protocols do not work, for now in streaming
3.1:
  - remove displayAll button from set viewer as it seems to be not practical to open all items at once (close #141)
  - change etomo naming style to mrc (close #153)
  - output xtilt file from fid alignment
  - rename fid alignment output to align.log and parse it with imod tools
  - add beadtrack step  with current model as seed (close #160)
  - refactor viewers:
     - remove ImodSetOfLandmarkModelsView, ImodSetOfTomogramsView, ImodSetView
     - remove displayAllButton
     - update etomoviewer for new naming style
     - show tilt angles in 3dmod viewer (close #161 )
     - fix saved3DCoord etomo output display
  - fix rotation angle calculation for newstack operation
  - remove transformation step from imod ctf estimation (ctf is estimated on raw ts stack)
  - fix rotation angle range for swapping x/y for newstack
  - do not copy objId for apply TM protocol when excluding views
  - fix output size in apply TM protocol
  - fix wrong output file index numbers in the exclude views protocol
  - fix gold erasing option in the fid. alignment protocol
  - fix generating ctf output; hide some params from manual ctf protocol; do not run autofit for manual protocol
  - added xform file to ctfphaseflip to rotate astigmatism estimation and adjust for x  -shifts for the image center
  - fix excluded views parsing from com files
  - rename "normalization" to "preprocess" protocols
  - handle excluded views properly (closes #137 , closes #147)
  - ctfplotter handles excluded views properly, output ctfs for such views have 0 values
  - fix failed ts generation in fid.alignment protocol
  - pep8 fixes, add pip  -related files
  - mtffilter was missing pixelsize param, causing wrong filter being applied (always with 1A/px)
  - add antialias param to ts norm protocol
  - fix wrong default naming style for etomo
  - enable robust fitting for beadtracker
  - remove redundant updateDim calls
  - get acquisition from ts when creating a tomo
  - fix pixsize and dims for etomo outputs (closes #139)
  - fix beadtrack args to match copytomocoms script
  - always use antialias when binning a stack
  - two surfaces search is off in both protocols for consistency
  - bead radius default is 18px (good range for bin 4 and 10nm beads)
  - use sobel filter for bead centering for most cryo data
  - use lowpass for bead tracking
  - use adjustbeadsizes
  - trimvol -yz replaced by -rx, the first one flips the hand
  - add expandcircles to eraser
  - replace wrong dose file format for mtffilter
  - set output 3D coord size based on bead diameter
  - fix betterradius param in gold eraser tab of the fid alignment
  - add missing pix size in fid align
  - fix minpacing in gold picker
  - add missing taper arg for newstack<|MERGE_RESOLUTION|>--- conflicted
+++ resolved
@@ -1,9 +1,6 @@
-<<<<<<< HEAD
-3.3.1: move plugin-specific import CTF protocol to the core
-=======
-3.3.1:
+3.3.1: 
+  - move plugin-specific import CTF protocol to the core
   - add IMOD 4.11.25 version
->>>>>>> 86296b02
 3.3.0:
   - Prevent viewers from locking the screen focus.
 3.2.4: bug fixed in odd-even management in CTF correction
