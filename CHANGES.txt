<<<<<<< HEAD
3.1.11:
  - fix: interpolated flag is no set when correcting the CTFs
=======
3.2.0:
  - user-controllable binning for display in 3dmod: plugin variable -> IMOD_VIEWER_BINNING = 1
>>>>>>> ea822163
3.1.10:
  - fix DefocusTol param type for CTF correction protocol: must be integer
  - fix binning for other protocols
3.1.9:
  - fix binning for normalization protocols
  - fix excluded views parsing
3.1.8:
  - Reconstruction:
     - tomoWidth added to specify a width when reconstructing
     - Shift in Z is registered in tomogram origin

  - Ctf correction: Allows different size of ctf set and ts set. Only paired (TS-CTF) ones will be processed
3.1.7:
  - Validate input alignment for TS preprocess protocol
  - Fix: Xray eraser when there is alignment.
3.1.6:
  icon added
  template added for automatic tilt series alignment
3.1.5: fix xf file reading, add IMOD 4.11.24, remove previous binaries as they are gone fron the website
3.1.4: set tilt axis to 0 if TS is aligned (reported by Bram Koster)
3.1.3: fix installation: remove libjpeg62 check
3.1.2:
  - Flag ts as interpolated in some cases
  - Imod protocols do not work, for now in streaming
3.1:
  - remove displayAll button from set viewer as it seems to be not practical to open all items at once (close #141)
  - change etomo naming style to mrc (close #153)
  - output xtilt file from fid alignment
  - rename fid alignment output to align.log and parse it with imod tools
  - add beadtrack step  with current model as seed (close #160)
  - refactor viewers:
     - remove ImodSetOfLandmarkModelsView, ImodSetOfTomogramsView, ImodSetView
     - remove displayAllButton
     - update etomoviewer for new naming style
     - show tilt angles in 3dmod viewer (close #161 )
     - fix saved3DCoord etomo output display
  - fix rotation angle calculation for newstack operation
  - remove transformation step from imod ctf estimation (ctf is estimated on raw ts stack)
  - fix rotation angle range for swapping x/y for newstack
  - do not copy objId for apply TM protocol when excluding views
  - fix output size in apply TM protocol
  - fix wrong output file index numbers in the exclude views protocol
  - fix gold erasing option in the fid. alignment protocol
  - fix generating ctf output; hide some params from manual ctf protocol; do not run autofit for manual protocol
  - added xform file to ctfphaseflip to rotate astigmatism estimation and adjust for x  -shifts for the image center
  - fix excluded views parsing from com files
  - rename "normalization" to "preprocess" protocols
  - handle excluded views properly (closes #137 , closes #147)
  - ctfplotter handles excluded views properly, output ctfs for such views have 0 values
  - fix failed ts generation in fid.alignment protocol
  - pep8 fixes, add pip  -related files
  - mtffilter was missing pixelsize param, causing wrong filter being applied (always with 1A/px)
  - add antialias param to ts norm protocol
  - fix wrong default naming style for etomo
  - enable robust fitting for beadtracker
  - remove redundant updateDim calls
  - get acquisition from ts when creating a tomo
  - fix pixsize and dims for etomo outputs (closes #139)
  - fix beadtrack args to match copytomocoms script
  - always use antialias when binning a stack
  - two surfaces search is off in both protocols for consistency
  - bead radius default is 18px (good range for bin 4 and 10nm beads)
  - use sobel filter for bead centering for most cryo data
  - use lowpass for bead tracking
  - use adjustbeadsizes
  - trimvol -yz replaced by -rx, the first one flips the hand
  - add expandcircles to eraser
  - replace wrong dose file format for mtffilter
  - set output 3D coord size based on bead diameter
  - fix betterradius param in gold eraser tab of the fid alignment
  - add missing pix size in fid align
  - fix minpacing in gold picker
  - add missing taper arg for newstack<|MERGE_RESOLUTION|>--- conflicted
+++ resolved
@@ -1,10 +1,6 @@
-<<<<<<< HEAD
-3.1.11:
+3.2.0:
   - fix: interpolated flag is no set when correcting the CTFs
-=======
-3.2.0:
   - user-controllable binning for display in 3dmod: plugin variable -> IMOD_VIEWER_BINNING = 1
->>>>>>> ea822163
 3.1.10:
   - fix DefocusTol param type for CTF correction protocol: must be integer
   - fix binning for other protocols
