--- conflicted
+++ resolved
@@ -4,11 +4,8 @@
    - As a consequence, the installer was updated and a conda environment is generated.
    - Parallelization of most of the protocols.
    - Streamify the protocols tilt-series preprocess and tomograms reconstruction.
-<<<<<<< HEAD
-   - Deprecating some density scalying options in tomo and ts preprocess.
-=======
+   - Deprecating some density scaling options in tomo and ts preprocess.
    - Fix viewer call from the file browser.
->>>>>>> bbc42748
 3.6.1:
  Users:
   - bugfix for o/e tomo reconstruction, see #271
