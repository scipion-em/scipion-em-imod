--- conflicted
+++ resolved
@@ -30,24 +30,18 @@
 import os
 
 import pyworkflow.viewer as pwviewer
-<<<<<<< HEAD
-=======
-from imod.protocols.protocol_base import OUTPUT_TILTSERIES_NAME, OUTPUT_COORDINATES_3D_NAME, \
-    OUTPUT_FIDUCIAL_NO_GAPS_NAME
-from imod.utils import generateIMODFidFile
-from imod.viewers.views_tkinter_tree import ImodGenericViewer, ImodSetView, \
-    ImodSetOfLandmarkModelsView, ImodSetOfTomogramsView
->>>>>>> ae1f74d2
 import pyworkflow.protocol.params as params
 from pwem.viewers import DataViewer
 import tomo.objects
 
+import imod.protocols
 from ..protocols.protocol_base import (OUTPUT_TILTSERIES_NAME,
+                                       OUTPUT_COORDINATES_3D_NAME,
                                        OUTPUT_FIDUCIAL_NO_GAPS_NAME)
 from .views_tkinter_tree import (ImodGenericViewer, ImodSetView,
                                  ImodSetOfLandmarkModelsView, ImodSetOfTomogramsView)
-import imod.protocols
 from .. import Plugin
+from ..utils import generateIMODFidFile
 
 
 class ImodViewer(pwviewer.Viewer):
@@ -101,14 +95,6 @@
                 # Input and output extensions must match if we want to apply the transform with Xmipp
                 _, extension = os.path.splitext(obj.getTiltSeries().getFirstItem().getFileName())
 
-<<<<<<< HEAD
-                outputTSInterpolatedPath = os.path.join(tempfile.gettempdir(),
-                                                        "ts_interpolated." + extension)
-                obj.getTiltSeries().applyTransform(outputTSInterpolatedPath)
-
-                fn = Plugin.getImodCmd('3dmod') + " -m " + outputTSInterpolatedPath + " " + \
-                     obj.getModelName() + " ; "
-=======
                 outputTSPath = os.path.join(tempfile.gettempdir(),
                                 "ts_interpolated_%s_%s_%s%s" % (
                                                 protocol.getProject().getShortName(),
@@ -118,7 +104,6 @@
 
                 if not os.path.exists(outputTSPath):
                     obj.getTiltSeries().applyTransform(outputTSPath)
->>>>>>> ae1f74d2
 
             else:
 
