--- conflicted
+++ resolved
@@ -96,8 +96,7 @@
     def defineBinaries(cls, env):
         IMOD_INSTALLED = 'imod_%s_installed' % DEFAULT_VERSION
 
-<<<<<<< HEAD
-        if 'ubuntu' in os.getenv('DESKTOP_SESSION', 'unknown'):
+        if 'ubuntu' in OS.getDistro().lower():
 
             # Add jpg lib
             jpeg = env.addLibrary(
@@ -105,9 +104,7 @@
                 tar='libjpeg-turbo-1.3.1.tgz',
                 flags=['--without-simd'],
                 default=False)
-=======
-        if 'ubuntu' in OS.getDistro().lower():
->>>>>>> 1190c9a8
+
             # Download .sh
             installationCmd = 'wget --continue https://bio3d.colorado.edu/ftp/latestIMOD/RHEL6-64_CUDA8.0/' \
                               'imod_4.10.42_RHEL6-64_CUDA8.0.sh --no-check-certificate && '
