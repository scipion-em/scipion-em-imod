# *****************************************************************************
# *
# * Authors:     J.M. De la Rosa Trevin (delarosatrevin@scilifelab.se) [1]
# *              Federico P. de Isidro Gomez (fp.deisidro@cnb.csic.es) [2]
# *
# * [1] SciLifeLab, Stockholm University
# * [2] Centro Nacional de Biotecnologia, CSIC, Spain
# *
# * This program is free software; you can redistribute it and/or modify
# * it under the terms of the GNU General Public License as published by
# * the Free Software Foundation; either version 3 of the License, or
# * (at your option) any later version.
# *
# * This program is distributed in the hope that it will be useful,
# * but WITHOUT ANY WARRANTY; without even the implied warranty of
# * MERCHANTABILITY or FITNESS FOR A PARTICULAR PURPOSE.  See the
# * GNU General Public License for more details.
# *
# * You should have received a copy of the GNU General Public License
# * along with this program; if not, write to the Free Software
# * Foundation, Inc., 59 Temple Place, Suite 330, Boston, MA
# * 02111-1307  USA
# *
# *  All comments concerning this program package may be sent to the
# *  e-mail address 'scipion@cnb.csic.es'
# *
# *****************************************************************************

import os
from shutil import which

from pyworkflow.gui import FileTreeProvider
from pyworkflow.gui.project.utils import OS
import pwem

from .constants import IMOD_HOME, ETOMO_CMD, DEFAULT_VERSION, VERSIONS, IMOD_VIEWER_BINNING


<<<<<<< HEAD
__version__ = '3.1.11'
=======
__version__ = '3.2.0'
>>>>>>> ea822163
_logo = "icon.png"
_references = ['Kremer1996', 'Mastronarde2017']


def getImodEnv():
    """ This function allows to call imod outside this plugin. """

    return Plugin.getHome("IMOD-linux.sh && ")


class Plugin(pwem.Plugin):
    _homeVar = IMOD_HOME
    _validationMsg = None
    _url = "https://github.com/scipion-em/scipion-em-imod"

    @classmethod
    def _defineVariables(cls):
        cls._defineEmVar(IMOD_HOME, cls._getIMODFolder(DEFAULT_VERSION))
        cls._defineVar(IMOD_VIEWER_BINNING, 1)

    @classmethod
    def getViewerBinning(cls):
        return cls.getVar(IMOD_VIEWER_BINNING)

    @classmethod
    def _getEMFolder(cls, version, *paths):
        return os.path.join("imod-%s" % version, *paths)

    @classmethod
    def _getIMODFolder(cls, version, *paths):
        return os.path.join(cls._getEMFolder(version, "IMOD"), *paths)

    @classmethod
    def _getProgram(cls, program):
        """ Returns the same program  if config missing
        or the path to the program based on the config file."""
        # Compose path based on config
        progFromConfig = cls.getHome("bin", program)

        # Check if IMOD from config exists
        if os.path.exists(progFromConfig):
            return progFromConfig
        else:
            return program

    @classmethod
    def getEnviron(cls):
        env = pwem.pwutils.Environ(os.environ)
        if 'IMOD_DIR' in env:
            del env['IMOD_DIR']
        if 'IMOD_PATH' in env:
            del env['IMOD_PATH']
        return env

    @classmethod
    def validateInstallation(cls):
        """ Check if imod is in the path """

        if not cls._validationMsg:
            etomo = cls._getProgram(ETOMO_CMD)

            cls._validationMsg = [
                "IMOD's %s command not found in path, please "
                "install it." % etomo] if not which(
                ETOMO_CMD) and not os.path.exists(etomo) else []

        return cls._validationMsg

    @classmethod
    def getDependencies(cls):
        neededPrograms = ['java', 'python']

        return neededPrograms

    @classmethod
    def defineBinaries(cls, env):
        version = VERSIONS[-1]
        cls.installImod(env, version, version == DEFAULT_VERSION)

    @classmethod
    def installImod(cls, env, version, default):
        IMOD_INSTALLED = 'imod_%s_installed' % version
        if 'linux' in OS.getPlatform().lower():
            # Add jpg lib, once
            JPEG_NAME = 'jpeg'

            if not env.hasTarget(JPEG_NAME):
                jpeg = env.addLibrary(
                    JPEG_NAME,
                    tar='libjpeg-turbo-1.3.1.tgz',
                    flags=['--without-simd'],
                    default=False)
            else:
                jpeg = env.getTarget(JPEG_NAME)

            # Download .sh
            installationCmd = 'wget --continue http://bio3d.colorado.edu/imod/AMD64-RHEL5/' \
                              'imod_%s_RHEL7-64_CUDA10.1.sh --no-check-certificate && ' % version

            # Run .sh skipping copying startup scripts (avoid sudo permissions to write to /etc/profile.d)
            installationCmd += 'sh imod_%s_RHEL7-64_CUDA10.1.sh -dir . -yes -skip && ' % version

            # Create installation finished flag file
            installationCmd += 'touch %s' % IMOD_INSTALLED

            env.addPackage('imod',
                           deps=[jpeg],
                           version=version,
                           tar='void.tgz',
                           createBuildDir=True,
                           buildDir=cls._getEMFolder(version),
                           neededProgs=cls.getDependencies(),
                           commands=[(installationCmd, IMOD_INSTALLED)],
                           default=default)

    @classmethod
    def runImod(cls, protocol, program, args, cwd=None):
        """ Run IMOD command from a given protocol. """

        ncpus = protocol.numberOfThreads.get()

        # Get the command
        cmd = cls.getImodCmd(program, ncpus)

        # Run the protocol with that command
        protocol.runJob(cmd, args, env=cls.getEnviron(), cwd=cwd,
                        numberOfMpi=1, numberOfThreads=1)

    @classmethod
    def getImodCmd(cls, program, ncpus=1):
        """ Composes an IMOD command for a given program. """

        # Program to run
        program = cls._getProgram(program)

        # Command to run
        cmd = ""

        if ncpus > 1:
            cmd += f"export IMOD_PROCESSORS={ncpus} && "

        # If absolute ... (then it is based on the config)
        if os.path.isabs(program):
            cmd += ". " + cls.getHome("IMOD-linux.sh") + " && "

        cmd += program

        return cmd


from .file_handlers import *

register = FileTreeProvider.registerFileHandler
register(ImodHandler(), '.ali', '.st', '.rec', '.mrc', '.mrcs')<|MERGE_RESOLUTION|>--- conflicted
+++ resolved
@@ -36,11 +36,8 @@
 from .constants import IMOD_HOME, ETOMO_CMD, DEFAULT_VERSION, VERSIONS, IMOD_VIEWER_BINNING
 
 
-<<<<<<< HEAD
-__version__ = '3.1.11'
-=======
+
 __version__ = '3.2.0'
->>>>>>> ea822163
 _logo = "icon.png"
 _references = ['Kremer1996', 'Mastronarde2017']
 
