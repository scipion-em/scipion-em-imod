--- conflicted
+++ resolved
@@ -28,10 +28,7 @@
 import numpy as np
 
 import pyworkflow.protocol.params as params
-from imod.protocols.protocol_base import IN_TS_SET
-from pwem import ALIGN_2D, ALIGN_NONE
 from pwem.objects import Transform
-from pyworkflow.utils import Message
 from tomo.objects import TiltSeries, TiltImage, SetOfTiltSeries
 
 from imod import utils
@@ -63,9 +60,9 @@
 
     # -------------------------- DEFINE param functions -----------------------
     def _defineParams(self, form):
-        form.addSection(Message.LABEL_INPUT)
-
-        form.addParam(IN_TS_SET,
+        form.addSection('Input')
+
+        form.addParam('inputSetOfTiltSeries',
                       params.PointerParam,
                       pointerClass='SetOfTiltSeries',
                       important=True,
@@ -75,11 +72,12 @@
                       params.BooleanParam,
                       default=False,
                       label='Use cumulative correlation?',
+                      display=params.EnumParam.DISPLAY_HLIST,
                       help='The program will take the image at zero tilt as the first'
                            'reference, and correlate it with the image at the next '
                            'most negative tilt. It will then add the aligned image '
                            'to the first reference to make the reference for the next '
-                           'tilt. At each tilt, the reference will be the sum of '
+                           'tilt.  At each tilt, the reference will be the sum of '
                            'images that have already been aligned. When the most '
                            'negative tilt angle is reached, the procedure is repeated '
                            'from the zero-tilt view to more positive tilt angles.')
@@ -89,6 +87,7 @@
                       default=False,
                       label='Generate interpolated tilt-series?',
                       important=True,
+                      display=params.EnumParam.DISPLAY_HLIST,
                       help='Generate and save the interpolated tilt-series applying '
                            'the obtained transformation matrices.\n'
                            'By default, the output of this protocol will be a tilt '
@@ -131,9 +130,9 @@
         trimming = form.addGroup('Trimming parameters',
                                  expertLevel=params.LEVEL_ADVANCED)
 
-        self.addTrimingParams(trimming, pxTrimCondition=False,
-                              correlationCondition=True,
-                              levelType=params.LEVEL_ADVANCED)
+        self.trimingForm(trimming, pxTrimCondition=False,
+                         correlationCondition=True,
+                         levelType=params.LEVEL_ADVANCED)
         self.filteringParametersForm(form, condition=True,
                                      levelType=params.LEVEL_ADVANCED)
 
@@ -215,37 +214,6 @@
     def generateOutputStackStep(self, tsId):
         """ Generate tilt-series with the associated transform matrix """
         ts = self.tsDict[tsId]
-<<<<<<< HEAD
-        if tsId in self._failedTs:
-            self.createOutputFailedSet(ts)
-        else:
-            outputFn = self.getExtraOutFile(tsId, ext=PREXG_EXT)
-            if os.path.exists(outputFn):
-                output = self.getOutputSetOfTS(self.getInputSet())
-                alignmentMatrix = utils.formatTransformationMatrix(outputFn)
-
-                newTs = TiltSeries(tsId=tsId)
-                newTs.copyInfo(ts)
-                newTs.setAlignment(ALIGN_2D)
-                newTs.getAcquisition().setTiltAxisAngle(self.getTiltAxisOrientation(ts))
-                output.append(newTs)
-
-                for index, tiltImage in enumerate(ts):
-                    newTi = TiltImage()
-                    newTi.copyInfo(tiltImage, copyId=True, copyTM=False)
-
-                    transform = Transform()
-
-                    if tiltImage.hasTransform():
-                        previousTransform = tiltImage.getTransform().getMatrix()
-                        newTransform = alignmentMatrix[:, :, index]
-                        previousTransformArray = np.array(previousTransform)
-                        newTransformArray = np.array(newTransform)
-                        outputTransformMatrix = np.matmul(newTransformArray, previousTransformArray)
-                        transform.setMatrix(outputTransformMatrix)
-                        newTi.setTransform(transform)
-                    else:
-=======
         with self._lock:
             if tsId in self._failedItems:
                 self.createOutputFailedSet(ts)
@@ -265,7 +233,6 @@
                         newTi.copyInfo(tiltImage, copyId=True, copyTM=False)
 
                         transform = Transform()
->>>>>>> 64dd07cd
                         newTransform = alignmentMatrix[:, :, index]
                         newTransformArray = np.array(newTransform)
 
@@ -303,38 +270,10 @@
                                                      doNorm=True)
                 self.runProgram('newstack', params)
 
-<<<<<<< HEAD
-                newTs = TiltSeries(tsId=tsId)
-                newTs.copyInfo(ts)
-                newTs.getAcquisition().setTiltAxisAngle(0)
-                newTs.setAlignment(ALIGN_NONE)
-                newTs.setInterpolated(True)
-                output.append(newTs)
-
-                if binning > 1:
-                    newTs.setSamplingRate(ts.getSamplingRate() * binning)
-
-                for index, tiltImage in enumerate(ts):
-                    newTi = TiltImage()
-                    newTi.copyInfo(tiltImage, copyId=True)
-                    newTi.setLocation(index + 1, self.getExtraOutFile(tsId))
-                    if binning > 1:
-                        newTi.setSamplingRate(tiltImage.getSamplingRate() * binning)
-                    newTs.append(newTi)
-
-                dims = self._getOutputDim(self.getExtraOutFile(tsId))
-                newTs.setDim(dims)
-                newTs.write(properties=False)
-
-                output.update(newTs)
-                output.write()
-                self._store(output)
-=======
                 self.copyTsItems(output, ts, tsId,
                                  updateTsCallback=self.updateTs,
                                  updateTiCallback=self.updateTi,
                                  copyId=True, copyTM=False)
->>>>>>> 64dd07cd
 
     # --------------------------- INFO functions ------------------------------
     def _summary(self):
