--- conflicted
+++ resolved
@@ -381,8 +381,6 @@
                         "-ResidualsToAnalyzeMaxAndMin %(residualsToAnalyzeMaxAndMin)s " \
                         "-DeletionCriterionMinAndSD %(deletionCriterionMinAndSD)s " \
                         "-MinDiamForParamScaling %(minDiamForParamScaling)f"
-
-        print(argsBeadtrack % paramsBeadtrack)
 
         Plugin.runImod(self, 'beadtrack', argsBeadtrack % paramsBeadtrack)
 
@@ -506,12 +504,8 @@
                         "-LocalXStretchOption %(localXStretchOption)d " \
                         "-LocalXStretchDefaultGrouping %(localXStretchDefaultGrouping)s " \
                         "-LocalSkewOption %(localSkewOption)d " \
-<<<<<<< HEAD
                         "-LocalSkewDefaultGrouping %(localSkewDefaultGrouping)d " \
                         "> %(outputTiltAlignFileText)s "
-=======
-                        "-LocalSkewDefaultGrouping %(localSkewDefaultGrouping)d "
->>>>>>> d156d3c6
 
         Plugin.runImod(self, 'tiltalign', argsTiltAlign % paramsTiltAlign)
 
