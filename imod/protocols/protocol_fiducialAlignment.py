--- conflicted
+++ resolved
@@ -28,62 +28,18 @@
 import numpy as np
 
 import pyworkflow.protocol.params as params
-<<<<<<< HEAD
-from pwem import ALIGN_NONE, ALIGN_2D
-=======
 from pyworkflow.protocol.constants import STEPS_SERIAL
->>>>>>> 64dd07cd
 from pwem.objects import Transform
-from pyworkflow.object import Set
-from pyworkflow.utils import Message
 from tomo.objects import (LandmarkModel, SetOfLandmarkModels, SetOfTiltSeries,
-                          TiltImage, TiltSeries, TiltSeriesCoordinate, SetOfTiltSeriesCoordinates)
+                          TiltImage, TiltSeries, TiltSeriesCoordinate)
 
 from imod import utils
 from imod.protocols import ProtImodBase
 from imod.constants import (TLT_EXT, XF_EXT, FID_EXT, TXT_EXT, XYZ_EXT,
                             MOD_EXT, SFID_EXT, OUTPUT_TILTSERIES_NAME,
-<<<<<<< HEAD
-                            OUTPUT_FIDUCIAL_NO_GAPS_NAME, OUTPUT_TS_COORDINATES_NAME)
-
-# Rotation solution types
-NO_ROTATION = 0
-ONE_ROTATION = 1
-GROUP_ROTATIONS = 2
-ALL_ROTATIONS = 3
-ROT_SOLUTION_CHOICES = ['No rotation',
-                        'One rotation',
-                        'Group rotations',
-                        'Solve for all rotations']
-
-# Magnification solution types
-FIXED_MAG = 0
-GROUP_MAGS = 1
-ALL_MAGS = 2
-MAG_SOLUTION_CHOICES = ['Fixed magnification at 1.0',
-                        'Group magnifications',
-                        'Solve for all magnifications']
-
-# Tilt angle solution types
-FIXED_TILT = 0
-GROUP_TILTS = 1
-ALL_EXCEPT_MIN = 2
-TILT_SOLUTION_CHOICES = ['Fixed tilt angles',
-                         'Group tilt angles',
-                         'Solve for all except minimum tilt']
-
-# Distortion solution types
-DIST_DISABLED = 0
-DIST_FULL_SOLUTION = 1
-DIST_SKEW_ONLY = 2
-DISTORTION_SOLUTION_CHOICES = ['Disabled',
-                               'Full solution',
-                               'Skew only']
-=======
                             OUTPUT_FIDUCIAL_NO_GAPS_NAME,
                             OUTPUT_TS_INTERPOLATED_NAME,
                             OUTPUT_TS_COORDINATES_NAME)
->>>>>>> 64dd07cd
 
 
 class ProtImodFiducialAlignment(ProtImodBase):
@@ -170,7 +126,7 @@
 
     # -------------------------- DEFINE param functions -----------------------
     def _defineParams(self, form):
-        form.addSection(Message.LABEL_INPUT)
+        form.addSection('Input')
 
         form.addParam('inputSetOfLandmarkModels',
                       params.PointerParam,
@@ -189,6 +145,7 @@
         #               choices=['Yes', 'No'],
         #               default=0,
         #               label='Use same set of tilt-series form model',
+        #               display=params.EnumParam.DISPLAY_HLIST,
         #               help="By default the set of tilt-series to be algined is the same from which the fiducial models"
         #                    "have been obtained. If the user wants to sepecify the set of tilt series to be aligned "
         #                    "then select No.")
@@ -203,6 +160,7 @@
                       params.BooleanParam,
                       default=False,
                       label='Assume beads on two surfaces?',
+                      display=params.EnumParam.DISPLAY_HLIST,
                       help="Track fiducials differentiating in which side of the sample are located.\n"
                            "IMPORTANT: It is highly recommended to match the option selected in the "
                            "generation of the fiducial models. In case they  do not match, it is not "
@@ -216,6 +174,7 @@
                       default=False,
                       label='Generate interpolated tilt-series?',
                       important=True,
+                      display=params.EnumParam.DISPLAY_HLIST,
                       help='Generate and save the interpolated tilt-series applying the obtained transformation '
                            'matrices.\n'
                            'By default, the output of this protocol will be a tilseries that will have associated'
@@ -242,10 +201,11 @@
 
         form.addParam('rotationSolutionType',
                       params.EnumParam,
+                      choices=['No rotation', 'One rotation',
+                               'Group rotations', 'Solve for all rotations'],
+                      default=3,
+                      label='Rotation solution type',
                       display=params.EnumParam.DISPLAY_HLIST,
-                      choices=ROT_SOLUTION_CHOICES,
-                      default=ONE_ROTATION,
-                      label='Rotation solution type',
                       help='Type of rotation solution: See rotOption in tiltalign IMOD command \n'
                            '* No rotation: The in-plane rotation will not be estimated\n'
                            '* One rotation: To solve for a single rotation variable \n'
@@ -256,17 +216,18 @@
         form.addParam('groupRotationSize',
                       params.IntParam,
                       default=5,
-                      condition='rotationSolutionType == %i' % GROUP_ROTATIONS,
+                      condition='rotationSolutionType==2',
                       label='Group size',
                       help='Default group size when automapping rotation variables')
 
         form.addParam('magnificationSolutionType',
                       params.EnumParam,
+                      choices=['Fixed magnification at 1.0',
+                               'Group magnifications',
+                               'Solve for all magnifications'],
+                      default=1,
+                      label='Magnification solution type',
                       display=params.EnumParam.DISPLAY_HLIST,
-                      choices=MAG_SOLUTION_CHOICES,
-                      default=FIXED_MAG,
-                      expertLevel=params.LEVEL_ADVANCED,
-                      label='Magnification solution type',
                       help='Type of magnification solution: See MagOption in tiltaling IMOD command\n'
                            '* Fixed magnification: Do not solve magnification. This fixes all magnifications at 1.0.\n'
                            '* Group magnifications: Group views to solve for fewer magnifications variables. '
@@ -276,16 +237,17 @@
         form.addParam('groupMagnificationSize',
                       params.IntParam,
                       default=4,
-                      condition='magnificationSolutionType == %i' % GROUP_MAGS,
+                      condition='magnificationSolutionType==1',
                       label='Group size',
                       help='Group size when automapping magnification variables')
 
         form.addParam('tiltAngleSolutionType',
                       params.EnumParam,
+                      choices=['Fixed tilt angles', 'Group tilt angles',
+                               'Solve for all except minimum tilt'],
+                      default=1,
+                      label='Tilt angle solution type',
                       display=params.EnumParam.DISPLAY_HLIST,
-                      choices=TILT_SOLUTION_CHOICES,
-                      default=GROUP_TILTS,
-                      label='Tilt angle solution type',
                       help='Type of tilt angle solution: See TiltOption in tiltalign IMOD command\n'
                            ' * Fixed tilt angles: To fix all tilt angles at their initial (input) values \n'
                            ' * Group tilt angles: To automap groups of tilt angles (linearly changing values) \n'
@@ -295,16 +257,16 @@
         form.addParam('groupTiltAngleSize',
                       params.IntParam,
                       default=5,
-                      condition='tiltAngleSolutionType == %i' % GROUP_TILTS,
+                      condition='tiltAngleSolutionType==1',
                       label='Group size',
                       help='Average default group size when automapping tilt variables')
 
         form.addParam('distortionSolutionType',
                       params.EnumParam,
+                      choices=['Disabled', 'Full solution', 'Skew only'],
+                      default=0,
+                      label='Distortion solution type',
                       display=params.EnumParam.DISPLAY_HLIST,
-                      choices=DISTORTION_SOLUTION_CHOICES,
-                      default=DIST_DISABLED,
-                      label='Distortion solution type',
                       help='Type of skew solution:'
                            '* 0 to fix all skew angles at 0.0 \n'
                            '* 1 to vary all skew angles independently\n '
@@ -315,49 +277,49 @@
         form.addParam('xStretchGroupSize',
                       params.IntParam,
                       default=7,
-                      condition='distortionSolutionType == %i' % DIST_FULL_SOLUTION,
+                      condition='distortionSolutionType==1',
                       label='X stretch group size',
                       help='Basic grouping size for X stretch')
 
         form.addParam('skewGroupSize',
                       params.IntParam,
                       default=11,
-                      condition='distortionSolutionType in [%i, %i]' % (DIST_FULL_SOLUTION, DIST_SKEW_ONLY),
+                      condition='tiltAngleSolutionType==1 or tiltAngleSolutionType==2',
                       label='Skew group size',
                       help='Size of the skew group')
 
-        # NOTE:
-        # The gold bead eraser only remove the fiducial markers in the interpolated TS and only the ones used for the
-        #  TS alignment, so for now this functionality will be removed. Jorge (07/08/2024)
-
-        # form.addSection('Erase gold beads')
-        #
-        # form.addParam('eraseGoldBeads',
-        #               params.BooleanParam,
-        #               default=False,
-        #               label='Erase gold beads',
-        #               help='Remove the gold beads detected during fiducial '
-        #                    'alignment with *ccderaser* program. This option '
-        #                    'will generate an interpolated tilt series with '
-        #                    'the gold beads erased and interpolated with '
-        #                    'the calculated transformation matrices form '
-        #                    'the alignment.')
-        #
-        # form.addParam('betterRadius',  # actually diameter
-        #               params.IntParam,
-        #               default=18,
-        #               label='Bead diameter (px)',
-        #               help="For circle objects, this entry "
-        #                    "specifies a radius to use for points "
-        #                    "without an individual point size "
-        #                    "instead of the object's default sphere "
-        #                    "radius. This entry is floating point "
-        #                    "and can be used to overcome the "
-        #                    "limitations of having an integer "
-        #                    "default sphere radius. If there are "
-        #                    "multiple circle objects, enter one "
-        #                    "value to apply to all objects or a "
-        #                    "value for each object.")
+        form.addSection('Erase gold beads')
+
+        form.addParam('eraseGoldBeads',
+                      params.BooleanParam,
+                      default=False,
+                      label='Erase gold beads',
+                      display=params.EnumParam.DISPLAY_HLIST,
+                      help='Remove the gold beads detected during fiducial '
+                           'alignment with *ccderaser* program. This option '
+                           'will generate an interpolated tilt series with '
+                           'the gold beads erased and interpolated with '
+                           'the calculated transformation matrices form '
+                           'the alignment.')
+
+        groupEraseGoldBeads = form.addGroup('Gold bead eraser',
+                                            condition='eraseGoldBeads')
+
+        groupEraseGoldBeads.addParam('betterRadius',  # actually diameter
+                                     params.IntParam,
+                                     default=18,
+                                     label='Bead diameter (px)',
+                                     help="For circle objects, this entry "
+                                          "specifies a radius to use for points "
+                                          "without an individual point size "
+                                          "instead of the object's default sphere "
+                                          "radius. This entry is floating point "
+                                          "and can be used to overcome the "
+                                          "limitations of having an integer "
+                                          "default sphere radius. If there are "
+                                          "multiple circle objects, enter one "
+                                          "value to apply to all objects or a "
+                                          "value for each object.")
 
     # -------------------------- INSERT steps functions -----------------------
     def _insertAllSteps(self):
@@ -371,10 +333,12 @@
             self._insertFunctionStep(self.translateFiducialPointModelStep, tsId)
             self._insertFunctionStep(self.computeOutputStackStep, tsId)
 
-            if self.computeAlignment.get():  # or self.eraseGoldBeads:
-                self._insertFunctionStep(self.computeOutputInterpolatedStackStep, tsId, binning)
-            # if self.eraseGoldBeads:
-            #     self._insertFunctionStep(self.eraseGoldBeadsStep, tsId)
+            if self.computeAlignment or self.eraseGoldBeads:
+                self._insertFunctionStep(self.computeOutputInterpolatedStackStep,
+                                         tsId, binning)
+            if self.eraseGoldBeads:
+                self._insertFunctionStep(self.eraseGoldBeadsStep, tsId)
+
             self._insertFunctionStep(self.computeOutputModelsStep, tsId)
 
         self._insertFunctionStep(self.closeOutputSetsStep)
@@ -476,7 +440,6 @@
 
                 newTs = TiltSeries(tsId=tsId)
                 newTs.copyInfo(ts)
-                newTs.setAlignment(ALIGN_2D)
                 output.append(newTs)
 
                 for index, tiltImage in enumerate(ts):
@@ -526,7 +489,6 @@
 
                 newTs = TiltSeries(tsId=tsId)
                 newTs.copyInfo(ts)
-                newTs.setAlignment(ALIGN_NONE)
                 newTs.setInterpolated(True)
                 output.append(newTs)
 
@@ -540,18 +502,8 @@
                     newTi.setTiltAngle(float(tltList[index]))
                     newTs.append(newTi)
 
-<<<<<<< HEAD
-                dims = self._getOutputDim(self.getExtraOutFile(tsId))
-                newTs.setDim(dims)
-                newTs.getAcquisition().setTiltAxisAngle(0)
-                newTs.write(properties=False)
-
-=======
->>>>>>> 64dd07cd
                 output.update(newTs)
 
-<<<<<<< HEAD
-=======
     def eraseGoldBeadsStep(self, tsId):
         """ Erase gold beads on aligned stack. """
         if tsId not in self._failedItems:
@@ -573,7 +525,6 @@
                 self._failedItems.append(tsId)
                 self.error(f'ccderaser execution failed for tsId {tsId} -> {e}')
 
->>>>>>> 64dd07cd
     def computeOutputModelsStep(self, tsId):
         """ Create output sets of landmarks and 3D coordinates. """
         ts = self.tsDict[tsId]
@@ -685,19 +636,6 @@
     def getInputSet(self, pointer=False):
         return self.inputSetOfLandmarkModels.get() if not pointer else self.inputSetOfLandmarkModels
 
-    def getOutputSetOfTiltSeriesCoordinates(self, inputSet):
-        if self.TiltSeriesCoordinates:
-            self.TiltSeriesCoordinates.enableAppend()
-        else:
-            coords3D = SetOfTiltSeriesCoordinates.create(self._getPath(), suffix='Fiducials3D')
-            coords3D.setSetOfTiltSeries(inputSet)
-            coords3D.setStreamState(Set.STREAM_OPEN)
-
-            self._defineOutputs(**{OUTPUT_TS_COORDINATES_NAME: coords3D})
-            self._defineSourceRelation(inputSet, coords3D)
-
-        return self.TiltSeriesCoordinates
-
     def getRotationType(self):
         return {
             0: 0,
