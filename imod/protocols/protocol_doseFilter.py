# *****************************************************************************
# *
# * Authors:     Federico P. de Isidro Gomez (fp.deisidro@cnb.csic.es) [1]
# *
# * [1] Centro Nacional de Biotecnologia, CSIC, Spain
# *
# * This program is free software; you can redistribute it and/or modify
# * it under the terms of the GNU General Public License as published by
# * the Free Software Foundation; either version 3 of the License, or
# * (at your option) any later version.
# *
# * This program is distributed in the hope that it will be useful,
# * but WITHOUT ANY WARRANTY; without even the implied warranty of
# * MERCHANTABILITY or FITNESS FOR A PARTICULAR PURPOSE.  See the
# * GNU General Public License for more details.
# *
# * You should have received a copy of the GNU General Public License
# * along with this program; if not, write to the Free Software
# * Foundation, Inc., 59 Temple Place, Suite 330, Boston, MA
# * 02111-1307  USA
# *
# *  All comments concerning this program package may be sent to the
# *  e-mail address 'scipion@cnb.csic.es'
# *
# *****************************************************************************

import os.path

import pyworkflow.protocol.params as params
from imod.protocols.protocol_base import IN_TS_SET, PROCESS_ODD_EVEN
from pwem.emlib.image import ImageHandler as ih
<<<<<<< HEAD
from pyworkflow.utils import Message
from tomo.objects import TiltSeries, TiltImage, SetOfTiltSeries
=======
from tomo.objects import SetOfTiltSeries
>>>>>>> 64dd07cd

from imod import utils
from imod.protocols import ProtImodBase
from imod.constants import (ODD, EVEN, SCIPION_IMPORT, FIXED_DOSE,
                            OUTPUT_TILTSERIES_NAME)


class ProtImodDoseFilter(ProtImodBase):
    """
    Tilt-series dose filtering based on the IMOD procedure.
    More info:
        https://bio3d.colorado.edu/imod/doc/man/mtffilter.html

    A specialized filter can be applied to perform dose weight-filtering of
    cryoEM images, particularly ones from tilt series.  The filter is as
    described in Grant and Grigorieff, 2015 (DOI: 10.7554/eLife.06980) and
    the implementation follows that in their "unblur" program.  At any fre-
    quency, the filter follows an exponential decay with dose, where the
    exponential is of the dose divided by 2 times a "critical dose" for
    that frequency.  This critical dose was empirically found to be approx-
    imated by a * k^b + c, where k is frequency; the values of a, b, c in
    that paper are used by default.
    """

    _label = 'Dose filter'
    _possibleOutputs = {OUTPUT_TILTSERIES_NAME: SetOfTiltSeries}

    # -------------------------- DEFINE param functions -----------------------
    def _defineParams(self, form):
        form.addSection(Message.LABEL_INPUT)
        form.addParam(IN_TS_SET,
                      params.PointerParam,
                      pointerClass='SetOfTiltSeries',
                      important=True,
                      label='Tilt Series',
                      help='This input tilt-series will be low pass '
                           'filtered according to their accumulated dose.')

        form.addParam('initialDose',
                      params.FloatParam,
                      default=0.0,
                      expertLevel=params.LEVEL_ADVANCED,
                      label='Initial dose (e/Å^2)',
                      help='Dose applied before any of the images in the '
                           'input file were taken; this value will be '
                           'added to all the dose values.')

        # TODO: add more options for inputting the dose information
        form.addParam('inputDoseType',
                      params.EnumParam,
                      choices=['Scipion import', 'Fixed dose'],
                      default=SCIPION_IMPORT,
                      label='Input dose source',
                      display=params.EnumParam.DISPLAY_COMBO,
                      help='Where to find the dose information:\n'
                           '- Scipion import: use the dose provided '
                           'during import of the tilt-series\n'
                           '- Fixed dose: manually input fixed dose '
                           'for each image of the input file, '
                           'in electrons/Å^2.')

        form.addParam('fixedImageDose',
                      params.FloatParam,
                      default=FIXED_DOSE,
                      label='Fixed dose (e/Å^2)',
                      condition='inputDoseType == %i' % FIXED_DOSE,
                      help='Fixed dose for each image of the input file, '
                           'in electrons/square Ångstrom.')

        self.addOddEvenParams(form)

        form.addParallelSection(threads=4, mpi=0)

    # -------------------------- INSERT steps functions -----------------------
    def _insertAllSteps(self):
        self._initialize()
        closeSetStepDeps = []
        for tsId in self.tsDict.keys():
            compId = self._insertFunctionStep(self.doseFilterStep,
                                              tsId,
                                              prerequisites=[])
            outId = self._insertFunctionStep(self.createOutputStep, tsId,
                                             prerequisites=[compId])
            closeSetStepDeps.append(outId)

<<<<<<< HEAD
    # --------------------------- STEPS functions -----------------------------
    def _initialize(self):
        self.tsDict = {ts.getTsId(): ts.clone(ignoreAttrs=[]) for ts in self.getInputSet()}
        self.oddEvenFlag = self.applyToOddEven(self.getInputSet())
=======
        self._insertFunctionStep(self.closeOutputSetsStep,
                                 prerequisites=closeSetStepDeps)
>>>>>>> 64dd07cd

    # --------------------------- STEPS functions -----------------------------
    def doseFilterStep(self, tsId):
        """Apply the dose filter to every tilt series"""
        try:
            ts = self.tsDict[tsId]
            firstItem = ts.getFirstItem()
            self.genTsPaths(tsId)

            paramDict = {
                '-input': firstItem.getFileName(),
                '-output': self.getExtraOutFile(tsId),
                '-PixelSize': ts.getSamplingRate(),
                '-Voltage': int(ts.getAcquisition().getVoltage()),
            }

            if self.initialDose.get() != 0.0:
                paramDict["-InitialDose"] = self.initialDose.get()

            if self.inputDoseType.get() == SCIPION_IMPORT:
                outputDoseFilePath = self.getExtraOutFile(tsId, ext="dose")
                utils.generateDoseFile(ts, outputDoseFilePath)
                paramDict["-TypeOfDoseFile"] = 2
                paramDict["-DoseWeightingFile"] = outputDoseFilePath

            elif self.inputDoseType.get() == FIXED_DOSE:
                paramDict["-FixedImageDose"] = self.fixedImageDose.get()

            self.runProgram("mtffilter", paramDict)

            if self.oddEvenFlag:
<<<<<<< HEAD
                oddFn = firstItem.getOdd().split('@')[1]
                evenFn = firstItem.getEven().split('@')[1]
                paramDict['-input'] = oddFn
                paramDict['-output'] = self.getExtraOutFile(tsId, suffix=ODD)
                self.runProgram("mtffilter", paramDict)

                paramDict['-input'] = evenFn
                paramDict['-output'] = self.getExtraOutFile(tsId, suffix=EVEN)
                self.runProgram("mtffilter", paramDict)
=======
                params['-input'] = ts.getOddFileName()
                params['-output'] = self.getExtraOutFile(tsId, suffix=ODD)
                self.runProgram("mtffilter", params)

                params['-input'] = ts.getEvenFileName()
                params['-output'] = self.getExtraOutFile(tsId, suffix=EVEN)
                self.runProgram("mtffilter", params)
>>>>>>> 64dd07cd

        except Exception as e:
            self._failedItems.append(tsId)
            self.error(f'Mtffilter execution failed for tsId {tsId} -> {e}')

    def createOutputStep(self, tsId):
        """Generate output filtered tilt series"""
        ts = self.tsDict[tsId]
        with self._lock:
            if tsId in self._failedItems:
                self.createOutputFailedSet(ts)
            else:
                outputLocation = self.getExtraOutFile(tsId)
                if os.path.exists(outputLocation):
                    output = self.getOutputSetOfTS(self.getInputSet(pointer=True))

                    self.copyTsItems(output, ts, tsId,
                                     updateTiCallback=self.updateTi,
                                     copyId=True, copyTM=True)
                else:
                    self.createOutputFailedSet(ts)

    # --------------------------- INFO functions ------------------------------
    def _validate(self):
        validateMsgs = []

        if self.inputDoseType.get() == SCIPION_IMPORT:
            for ts in self.getInputSet():
                if ts.getFirstItem().getAcquisition().getDosePerFrame() is None:
                    validateMsgs.append(f"{ts.getTsId()} has no dose information stored "
                                        "in Scipion Metadata. To solve this, re-import "
                                        "tilt-series using the mdoc option.")
                    break

        return validateMsgs

    def _summary(self):
        summary = []

        if self.TiltSeries:
            summary.append(f"Input tilt-series: {self.getInputSet().getSize()}\n"
                           "Dose weighting applied: "
                           f"{self.TiltSeries.getSize()}")
        else:
            summary.append("Outputs are not ready yet.")

        return summary

    def _methods(self):
        methods = []
        if self.TiltSeries:
            methods.append("The dose-weighting has been applied to "
                           f"{self.TiltSeries.getSize()} "
                           "tilt-series using the IMOD *mtffilter* command.")
        return methods

    # --------------------------- UTILS functions -----------------------------
    def updateTi(self, origIndex, index, tsId, ts, ti, tsOut, tiOut, **kwargs):
        outputLocation = self.getExtraOutFile(tsId)
        tiOut.setLocation(index + 1, outputLocation)

        # output is dose-weighted
        acq = ti.getAcquisition()
        acq.setDoseInitial(0.)
        acq.setAccumDose(0.)
        tiOut.setAcquisition(acq)

        if self.oddEvenFlag:
            locationOdd = index + 1, self.getExtraOutFile(tsId, suffix=ODD)
            locationEven = index + 1, self.getExtraOutFile(tsId, suffix=EVEN)
            tiOut.setOddEven([ih.locationToXmipp(locationOdd),
                              ih.locationToXmipp(locationEven)])
        else:
            tiOut.setOddEven([])<|MERGE_RESOLUTION|>--- conflicted
+++ resolved
@@ -27,14 +27,8 @@
 import os.path
 
 import pyworkflow.protocol.params as params
-from imod.protocols.protocol_base import IN_TS_SET, PROCESS_ODD_EVEN
 from pwem.emlib.image import ImageHandler as ih
-<<<<<<< HEAD
-from pyworkflow.utils import Message
-from tomo.objects import TiltSeries, TiltImage, SetOfTiltSeries
-=======
 from tomo.objects import SetOfTiltSeries
->>>>>>> 64dd07cd
 
 from imod import utils
 from imod.protocols import ProtImodBase
@@ -64,8 +58,9 @@
 
     # -------------------------- DEFINE param functions -----------------------
     def _defineParams(self, form):
-        form.addSection(Message.LABEL_INPUT)
-        form.addParam(IN_TS_SET,
+        form.addSection('Input')
+
+        form.addParam('inputSetOfTiltSeries',
                       params.PointerParam,
                       pointerClass='SetOfTiltSeries',
                       important=True,
@@ -104,7 +99,14 @@
                       help='Fixed dose for each image of the input file, '
                            'in electrons/square Ångstrom.')
 
-        self.addOddEvenParams(form)
+        form.addParam('processOddEven',
+                      params.BooleanParam,
+                      expertLevel=params.LEVEL_ADVANCED,
+                      default=True,
+                      label='Filter odd/even',
+                      help='If True, the full tilt series and the associated '
+                           'odd/even tilt series will be processed. The applied '
+                           'dose for the odd/even tilt series will be exactly the same.')
 
         form.addParallelSection(threads=4, mpi=0)
 
@@ -120,15 +122,8 @@
                                              prerequisites=[compId])
             closeSetStepDeps.append(outId)
 
-<<<<<<< HEAD
-    # --------------------------- STEPS functions -----------------------------
-    def _initialize(self):
-        self.tsDict = {ts.getTsId(): ts.clone(ignoreAttrs=[]) for ts in self.getInputSet()}
-        self.oddEvenFlag = self.applyToOddEven(self.getInputSet())
-=======
         self._insertFunctionStep(self.closeOutputSetsStep,
                                  prerequisites=closeSetStepDeps)
->>>>>>> 64dd07cd
 
     # --------------------------- STEPS functions -----------------------------
     def doseFilterStep(self, tsId):
@@ -138,7 +133,7 @@
             firstItem = ts.getFirstItem()
             self.genTsPaths(tsId)
 
-            paramDict = {
+            params = {
                 '-input': firstItem.getFileName(),
                 '-output': self.getExtraOutFile(tsId),
                 '-PixelSize': ts.getSamplingRate(),
@@ -146,31 +141,20 @@
             }
 
             if self.initialDose.get() != 0.0:
-                paramDict["-InitialDose"] = self.initialDose.get()
+                params["-InitialDose"] = self.initialDose.get()
 
             if self.inputDoseType.get() == SCIPION_IMPORT:
                 outputDoseFilePath = self.getExtraOutFile(tsId, ext="dose")
                 utils.generateDoseFile(ts, outputDoseFilePath)
-                paramDict["-TypeOfDoseFile"] = 2
-                paramDict["-DoseWeightingFile"] = outputDoseFilePath
+                params["-TypeOfDoseFile"] = 2
+                params["-DoseWeightingFile"] = outputDoseFilePath
 
             elif self.inputDoseType.get() == FIXED_DOSE:
-                paramDict["-FixedImageDose"] = self.fixedImageDose.get()
-
-            self.runProgram("mtffilter", paramDict)
+                params["-FixedImageDose"] = self.fixedImageDose.get()
+
+            self.runProgram("mtffilter", params)
 
             if self.oddEvenFlag:
-<<<<<<< HEAD
-                oddFn = firstItem.getOdd().split('@')[1]
-                evenFn = firstItem.getEven().split('@')[1]
-                paramDict['-input'] = oddFn
-                paramDict['-output'] = self.getExtraOutFile(tsId, suffix=ODD)
-                self.runProgram("mtffilter", paramDict)
-
-                paramDict['-input'] = evenFn
-                paramDict['-output'] = self.getExtraOutFile(tsId, suffix=EVEN)
-                self.runProgram("mtffilter", paramDict)
-=======
                 params['-input'] = ts.getOddFileName()
                 params['-output'] = self.getExtraOutFile(tsId, suffix=ODD)
                 self.runProgram("mtffilter", params)
@@ -178,7 +162,6 @@
                 params['-input'] = ts.getEvenFileName()
                 params['-output'] = self.getExtraOutFile(tsId, suffix=EVEN)
                 self.runProgram("mtffilter", params)
->>>>>>> 64dd07cd
 
         except Exception as e:
             self._failedItems.append(tsId)
