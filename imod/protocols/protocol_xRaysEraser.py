--- conflicted
+++ resolved
@@ -26,14 +26,7 @@
 import os
 
 import pyworkflow.protocol.params as params
-<<<<<<< HEAD
-from imod.protocols.protocol_base import IN_TS_SET, PROCESS_ODD_EVEN
-from pwem.emlib.image import ImageHandler as ih
-from pyworkflow.utils import Message
-from tomo.objects import TiltSeries, TiltImage, SetOfTiltSeries
-=======
 from tomo.objects import SetOfTiltSeries
->>>>>>> 64dd07cd
 
 from imod.protocols import ProtImodBase
 from imod.constants import OUTPUT_TILTSERIES_NAME, ODD, EVEN, MOD_EXT
@@ -120,8 +113,9 @@
     # -------------------------- DEFINE param functions -----------------------
 
     def _defineParams(self, form):
-        form.addSection(Message.LABEL_INPUT)
-        form.addParam(IN_TS_SET,
+        form.addSection('Input')
+
+        form.addParam('inputSetOfTiltSeries',
                       params.PointerParam,
                       pointerClass='SetOfTiltSeries',
                       important=True,
@@ -170,7 +164,15 @@
                            'may be needed to make extra-large peak removal '
                            'useful.')
 
-        self.addOddEvenParams(form)
+        form.addParam('processOddEven',
+                      params.BooleanParam,
+                      expertLevel=params.LEVEL_ADVANCED,
+                      default=True,
+                      label='Apply to odd/even',
+                      help='If True, the full tilt series and the associated '
+                           'odd/even tilt series will be processed. The filter '
+                           'applied to the odd/even tilt series will be exactly '
+                           'the same.')
 
         form.addParallelSection(threads=4, mpi=0)
 
@@ -179,12 +181,6 @@
         self._initialize()
         closeSetStepDeps = []
 
-<<<<<<< HEAD
-    def _initialize(self):
-        self.tsDict = {ts.getTsId(): ts.clone(ignoreAttrs=[]) for ts in self.getInputSet()}
-        self.oddEvenFlag = self.applyToOddEven(self.getInputSet())
-
-=======
         for tsId in self.tsDict.keys():
             convId = self._insertFunctionStep(self.convertInputStep, tsId,
                                               prerequisites=[])
@@ -197,7 +193,6 @@
         self._insertFunctionStep(self.closeOutputSetsStep,
                                  prerequisites=closeSetStepDeps)
 
->>>>>>> 64dd07cd
     def convertInputStep(self, tsId, **kwargs):
         super().convertInputStep(tsId,
                                  imodInterpolation=None,
