--- conflicted
+++ resolved
@@ -45,15 +45,7 @@
 
     _label = 'X-rays eraser'
     _devStatus = BETA
-<<<<<<< HEAD
-    _possibleOutputs = {"outputSetOfTiltSeries": tomoObj.SetOfTiltSeries}
-
-    # def __init__(self, **kwargs):
-    #     EMProtocol.__init__(self, **kwargs)
-    #
-=======
     _possibleOutputs = {OUTPUT_TILTSERIES_NAME: tomoObj.SetOfTiltSeries}
->>>>>>> de160c24
 
     # -------------------------- DEFINE param functions -----------------------
 
