--- conflicted
+++ resolved
@@ -78,13 +78,9 @@
 
     def __init__(self, **kwargs):
         super().__init__(**kwargs)
-<<<<<<< HEAD
         self.stepsExecutionMode = STEPS_SERIAL
         self.PrealignedTiltSeries = None
-=======
-        self.PreAlignedTiltSeries = None
         self.AlignedTiltSeries = None
->>>>>>> acb2b243
         self.FullTomograms = None
         self.PostProcessTomograms = None
 
