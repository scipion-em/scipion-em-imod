# *****************************************************************************
# *
# * Authors:     Federico P. de Isidro Gomez (fp.deisidro@cnb.csic.es) [1]
# *
# * [1] Centro Nacional de Biotecnologia, CSIC, Spain
# *
# * This program is free software; you can redistribute it and/or modify
# * it under the terms of the GNU General Public License as published by
# * the Free Software Foundation; either version 3 of the License, or
# * (at your option) any later version.
# *
# * This program is distributed in the hope that it will be useful,
# * but WITHOUT ANY WARRANTY; without even the implied warranty of
# * MERCHANTABILITY or FITNESS FOR A PARTICULAR PURPOSE.  See the
# * GNU General Public License for more details.
# *
# * You should have received a copy of the GNU General Public License
# * along with this program; if not, write to the Free Software
# * Foundation, Inc., 59 Temple Place, Suite 330, Boston, MA
# * 02111-1307  USA
# *
# *  All comments concerning this program package may be sent to the
# *  e-mail address 'scipion@cnb.csic.es'
# *
# *****************************************************************************
import os

import pyworkflow.protocol.params as params
<<<<<<< HEAD
from imod.protocols.protocol_base import IN_TOMO_SET
from pyworkflow.object import Set
from pyworkflow.protocol.constants import STEPS_PARALLEL
from pyworkflow.utils import Message
=======
>>>>>>> 64dd07cd
from tomo.objects import SetOfCoordinates3D, Coordinate3D
import tomo.constants as constants

from imod import utils
from imod.protocols import ProtImodBase
from imod.constants import (XYZ_EXT, MOD_EXT, OUTPUT_COORDINATES_3D_NAME,
                            OUTPUT_COORDINATES_3D_NAME)


# Beads color options
DARK_BEADS = 0
LIGHT_BEADS = 1


class ProtImodGoldBeadPicker3d(ProtImodBase):
    """
    3-dimensional gold bead picker using the IMOD procedure.
    More info:
        https://bio3d.colorado.edu/imod/doc/man/findbeads3d.html
    """

    _label = 'Gold bead picker 3D'
    _possibleOutputs = {OUTPUT_COORDINATES_3D_NAME: SetOfCoordinates3D}

    # -------------------------- DEFINE param functions -----------------------
    def _defineParams(self, form):
        form.addSection(Message.LABEL_INPUT)
        form.addParam(IN_TOMO_SET,
                      params.PointerParam,
                      pointerClass='SetOfTomograms',
                      important=True,
                      label='Input set of tomograms',
                      help='Input set of tomograms from which gold beads '
                           'will be picked. A tomogram needs to be thicker '
                           'than normal because the program cannot find '
                           'beads too close to the surfaces of a tomogram.')

        form.addParam('beadDiameter',
                      params.FloatParam,
                      label='Fiducials diameter (px)',
                      default=18,
                      help="Diameter of beads in pixels.")

        form.addParam('beadsColor',
                      params.EnumParam,
                      choices=['Dark', 'Light'],
                      label='Bead contrast',
                      default=DARK_BEADS,
                      display=params.EnumParam.DISPLAY_HLIST,
                      help='Contrast of the gold beads:\n'
                           '-Dark: beads are dark on light background.\n'
                           '-Light: beads are light on dark background.')

        form.addParam('minRelativeStrength',
                      params.FloatParam,
                      expertLevel=params.LEVEL_ADVANCED,
                      label='Minimum relative strength',
                      default=0.05,
                      help='Minimum relative peak strength for keeping a '
                           'peak in the analysis.  The square root of the '
                           'specified value is used for comparing with the '
                           'square root of peak strength, for compatibility '
                           'with existing command files. The default is 0.05, '
                           'which corresponds to a relative square root peak '
                           'strength of 0.22. Too many weak peaks can prevent '
                           'a dip from showing up in the smoothed histogram '
                           'of strengths.  If the program fails to find a '
                           'histogram dip, one strategy is to try raising '
                           'this value.')

        form.addParam('minSpacing',
                      params.FloatParam,
                      expertLevel=params.LEVEL_ADVANCED,
                      label='Minimum spacing',
                      default=0.9,
                      help='Minimum spacing between peaks as a fraction of '
                           'the bead size. When two peaks are closer '
                           'than this distance apart, the weaker one is '
                           'eliminated unless the -both option is entered. '
                           'The default is 0.9. A value less than 1 is '
                           'helpful for picking both beads in a pair.')

        form.addParallelSection(threads=4, mpi=0)

    # -------------------------- INSERT steps functions -----------------------
    def _insertAllSteps(self):
        allOutputId = []
        self._initialize()
        for tsId in self.tomoDict.keys():
<<<<<<< HEAD
            pickId = self._insertFunctionStep(self.pickGoldBeadsStep, tsId,prerequisites=[])
            outputID = self._insertFunctionStep(self.createOutputStep, tsId, prerequisites=[pickId])
=======
            pickId = self._insertFunctionStep(self.pickGoldBeadsStep, tsId,
                                              prerequisites=[])
            outputID = self._insertFunctionStep(self.createOutputStep, tsId,
                                                prerequisites=[pickId])
>>>>>>> 64dd07cd
            allOutputId.append(outputID)
        self._insertFunctionStep(self.closeOutputSetsStep, prerequisites=allOutputId)

    # --------------------------- STEPS functions -----------------------------
    def _initialize(self):
        self.tomoDict = {tomo.getTsId(): tomo.clone() for
                         tomo in self.getInputSet()}

    def pickGoldBeadsStep(self, tsId):
        try:
            self.genTsPaths(tsId)
            tomo = self.tomoDict[tsId]

            # Run findbeads3d
            paramsFindbeads3d = {
                "-InputFile": tomo.getFileName(),
                "-OutputFile": self.getExtraOutFile(tsId, ext=MOD_EXT),
                "-BeadSize": self.beadDiameter.get(),
                "-MinRelativeStrength": self.minRelativeStrength.get(),
                "-MinSpacing": self.minSpacing.get(),
                "-StorageThreshold": 0.0
            }

            if self.beadsColor.get() == LIGHT_BEADS:
                paramsFindbeads3d["-LightBeads"] = ""

            self.runProgram('findbeads3d', paramsFindbeads3d)

            # Run model2point
            paramsModel2Point = {
                "-InputFile": self.getExtraOutFile(tsId, ext=MOD_EXT),
                "-OutputFile": self.getExtraOutFile(tsId, ext=XYZ_EXT),
            }
            self.runProgram('model2point', paramsModel2Point)

        except Exception as e:
            self._failedItems.append(tsId)
            self.error(f"findbeads3d or model2point execution failed for tsId {tsId} -> {e}")

    def createOutputStep(self, tsId):
        tomo = self.tomoDict[tsId]
<<<<<<< HEAD
        if tsId in self._failedTomos:
            self.createOutputFailedSet(tomo)
        else:
            coordFilePath = self.getExtraOutFile(tsId, ext=XYZ_EXT)
            if os.path.exists(coordFilePath):
                coordList = utils.formatGoldBead3DCoordinatesList(coordFilePath)
                boxSize = self.beadDiameter.get()
                output = self.getOutputSetOfCoordinates3Ds()

                for element in coordList:
                    newCoord3D = Coordinate3D()
                    newCoord3D.setVolume(tomo)
                    newCoord3D.setX(element[0], constants.BOTTOM_LEFT_CORNER)
                    newCoord3D.setY(element[1], constants.BOTTOM_LEFT_CORNER)
                    newCoord3D.setZ(element[2], constants.BOTTOM_LEFT_CORNER)

                    # newCoord3D.setVolId(tsObjId)
                    output.append(newCoord3D)
                    output.update(newCoord3D)
                    output.setBoxSize(boxSize)
                    output.write()
=======
        with self._lock:
            if tsId in self._failedItems:
                self.createOutputFailedSet(tomo)
            else:
                coordFilePath = self.getExtraOutFile(tsId, ext=XYZ_EXT)
                if os.path.exists(coordFilePath):
                    beadDiam = self.beadDiameter.get()
                    coordList = utils.formatGoldBead3DCoordinatesList(coordFilePath)
                    output = self.getOutputSetOfCoordinates3Ds(self.getInputSet(pointer=True),
                                                               self.getInputSet())
                    output.setBoxSize(beadDiam)
>>>>>>> 64dd07cd

                    for element in coordList:
                        newCoord3D = Coordinate3D()
                        newCoord3D.setVolume(tomo)
                        newCoord3D.setX(element[0], constants.BOTTOM_LEFT_CORNER)
                        newCoord3D.setY(element[1], constants.BOTTOM_LEFT_CORNER)
                        newCoord3D.setZ(element[2], constants.BOTTOM_LEFT_CORNER)

                        output.append(newCoord3D)
                        output.update(newCoord3D)
                else:
                    self.createOutputFailedSet(tomo)

    # --------------------------- INFO functions ------------------------------
    def _summary(self):
        summary = []

        coords3D = getattr(self, OUTPUT_COORDINATES_3D_NAME, None)
        if coords3D is not None:
            summary.append(f"Input tomograms: {self.getInputSet().getSize()}\n"
                           "Output coordinates 3D: "
                           f"{coords3D.getSize()}")
        return summary

    # --------------------------- UTILS functions -----------------------------
    def getInputSet(self, pointer=False):
<<<<<<< HEAD
        return self.inputSetOfTomograms.get() if not pointer else self.inputSetOfTomograms

    def getOutputSetOfCoordinates3Ds(self):
        if self.Coordinates3D:
            self.Coordinates3D.enableAppend()
        else:
            inTomoSet = self.getInputSet()
            coords3D = SetOfCoordinates3D.create(self.getPath(), template='coordinates3d%s.sqlite', suffix='Fiducials3D')
            coords3D.setSamplingRate(inTomoSet.getSamplingRate())
            coords3D.setPrecedents(inTomoSet)
            coords3D.setBoxSize(self.beadDiameter.get())
            coords3D.setStreamState(Set.STREAM_OPEN)

            self._defineOutputs(**{OUTPUT_COORDINATES_3D_NAME: coords3D})
            self._defineSourceRelation(inTomoSet, coords3D)

        return self.Coordinates3D
=======
        return (self.inputSetOfTomograms.get() if
                not pointer else self.inputSetOfTomograms)
>>>>>>> 64dd07cd
<|MERGE_RESOLUTION|>--- conflicted
+++ resolved
@@ -26,13 +26,6 @@
 import os
 
 import pyworkflow.protocol.params as params
-<<<<<<< HEAD
-from imod.protocols.protocol_base import IN_TOMO_SET
-from pyworkflow.object import Set
-from pyworkflow.protocol.constants import STEPS_PARALLEL
-from pyworkflow.utils import Message
-=======
->>>>>>> 64dd07cd
 from tomo.objects import SetOfCoordinates3D, Coordinate3D
 import tomo.constants as constants
 
@@ -40,11 +33,6 @@
 from imod.protocols import ProtImodBase
 from imod.constants import (XYZ_EXT, MOD_EXT, OUTPUT_COORDINATES_3D_NAME,
                             OUTPUT_COORDINATES_3D_NAME)
-
-
-# Beads color options
-DARK_BEADS = 0
-LIGHT_BEADS = 1
 
 
 class ProtImodGoldBeadPicker3d(ProtImodBase):
@@ -59,8 +47,8 @@
 
     # -------------------------- DEFINE param functions -----------------------
     def _defineParams(self, form):
-        form.addSection(Message.LABEL_INPUT)
-        form.addParam(IN_TOMO_SET,
+        form.addSection('Input')
+        form.addParam('inputSetOfTomograms',
                       params.PointerParam,
                       pointerClass='SetOfTomograms',
                       important=True,
@@ -80,7 +68,7 @@
                       params.EnumParam,
                       choices=['Dark', 'Light'],
                       label='Bead contrast',
-                      default=DARK_BEADS,
+                      default='0',
                       display=params.EnumParam.DISPLAY_HLIST,
                       help='Contrast of the gold beads:\n'
                            '-Dark: beads are dark on light background.\n'
@@ -122,17 +110,14 @@
         allOutputId = []
         self._initialize()
         for tsId in self.tomoDict.keys():
-<<<<<<< HEAD
-            pickId = self._insertFunctionStep(self.pickGoldBeadsStep, tsId,prerequisites=[])
-            outputID = self._insertFunctionStep(self.createOutputStep, tsId, prerequisites=[pickId])
-=======
             pickId = self._insertFunctionStep(self.pickGoldBeadsStep, tsId,
                                               prerequisites=[])
             outputID = self._insertFunctionStep(self.createOutputStep, tsId,
                                                 prerequisites=[pickId])
->>>>>>> 64dd07cd
             allOutputId.append(outputID)
-        self._insertFunctionStep(self.closeOutputSetsStep, prerequisites=allOutputId)
+
+        self._insertFunctionStep(self.closeOutputSetsStep,
+                                 prerequisites=allOutputId)
 
     # --------------------------- STEPS functions -----------------------------
     def _initialize(self):
@@ -154,7 +139,7 @@
                 "-StorageThreshold": 0.0
             }
 
-            if self.beadsColor.get() == LIGHT_BEADS:
+            if self.beadsColor.get() == 1:
                 paramsFindbeads3d["-LightBeads"] = ""
 
             self.runProgram('findbeads3d', paramsFindbeads3d)
@@ -172,29 +157,6 @@
 
     def createOutputStep(self, tsId):
         tomo = self.tomoDict[tsId]
-<<<<<<< HEAD
-        if tsId in self._failedTomos:
-            self.createOutputFailedSet(tomo)
-        else:
-            coordFilePath = self.getExtraOutFile(tsId, ext=XYZ_EXT)
-            if os.path.exists(coordFilePath):
-                coordList = utils.formatGoldBead3DCoordinatesList(coordFilePath)
-                boxSize = self.beadDiameter.get()
-                output = self.getOutputSetOfCoordinates3Ds()
-
-                for element in coordList:
-                    newCoord3D = Coordinate3D()
-                    newCoord3D.setVolume(tomo)
-                    newCoord3D.setX(element[0], constants.BOTTOM_LEFT_CORNER)
-                    newCoord3D.setY(element[1], constants.BOTTOM_LEFT_CORNER)
-                    newCoord3D.setZ(element[2], constants.BOTTOM_LEFT_CORNER)
-
-                    # newCoord3D.setVolId(tsObjId)
-                    output.append(newCoord3D)
-                    output.update(newCoord3D)
-                    output.setBoxSize(boxSize)
-                    output.write()
-=======
         with self._lock:
             if tsId in self._failedItems:
                 self.createOutputFailedSet(tomo)
@@ -206,7 +168,6 @@
                     output = self.getOutputSetOfCoordinates3Ds(self.getInputSet(pointer=True),
                                                                self.getInputSet())
                     output.setBoxSize(beadDiam)
->>>>>>> 64dd07cd
 
                     for element in coordList:
                         newCoord3D = Coordinate3D()
@@ -233,25 +194,5 @@
 
     # --------------------------- UTILS functions -----------------------------
     def getInputSet(self, pointer=False):
-<<<<<<< HEAD
-        return self.inputSetOfTomograms.get() if not pointer else self.inputSetOfTomograms
-
-    def getOutputSetOfCoordinates3Ds(self):
-        if self.Coordinates3D:
-            self.Coordinates3D.enableAppend()
-        else:
-            inTomoSet = self.getInputSet()
-            coords3D = SetOfCoordinates3D.create(self.getPath(), template='coordinates3d%s.sqlite', suffix='Fiducials3D')
-            coords3D.setSamplingRate(inTomoSet.getSamplingRate())
-            coords3D.setPrecedents(inTomoSet)
-            coords3D.setBoxSize(self.beadDiameter.get())
-            coords3D.setStreamState(Set.STREAM_OPEN)
-
-            self._defineOutputs(**{OUTPUT_COORDINATES_3D_NAME: coords3D})
-            self._defineSourceRelation(inTomoSet, coords3D)
-
-        return self.Coordinates3D
-=======
         return (self.inputSetOfTomograms.get() if
-                not pointer else self.inputSetOfTomograms)
->>>>>>> 64dd07cd
+                not pointer else self.inputSetOfTomograms)