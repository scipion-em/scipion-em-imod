--- conflicted
+++ resolved
@@ -25,11 +25,9 @@
 # *****************************************************************************
 import os
 
-from imod.protocols.protocol_base import IN_TOMO_SET
 from pwem.objects import Transform
 import pyworkflow.protocol.params as params
 from pwem.emlib.image import ImageHandler as ih
-from pyworkflow.utils import Message
 from tomo.objects import TiltSeries, TiltImage, SetOfTiltSeries
 
 from imod.protocols import ProtImodBase
@@ -47,8 +45,8 @@
 
     A projection along a ray line is simply the average of the pixels in
     the block along that line.  However, rather than taking the values of
-    the pixels that lie near the ray, interpolation is used to sample density
-    at points evenly spaced at one pixel intervals along the ray.
+    the pixels that lie near the ray, interpolation is used to sample den-
+    sity at points evenly spaced at one pixel intervals along the ray.
     """
 
     _label = 'Tomo projection'
@@ -60,8 +58,8 @@
 
     # -------------------------- DEFINE param functions -----------------------
     def _defineParams(self, form):
-        form.addSection(Message.LABEL_INPUT)
-        form.addParam(IN_TOMO_SET,
+        form.addSection('Input')
+        form.addParam('inputSetOfTomograms',
                       params.PointerParam,
                       pointerClass='SetOfTomograms',
                       important=True,
@@ -115,7 +113,8 @@
 
     # --------------------------- STEPS functions -----------------------------
     def _initialize(self):
-        self.tomoDict = {tomo.getTsId(): tomo.clone() for tomo in self.inputSetOfTomograms.get()}
+        self.tomoDict = {tomo.getTsId(): tomo.clone() for tomo
+                         in self.inputSetOfTomograms.get()}
 
     def projectTomogram(self, tsId):
         try:
@@ -139,47 +138,6 @@
 
     def generateOutputStackStep(self, tsId):
         tomo = self.tomoDict[tsId]
-<<<<<<< HEAD
-        if tsId in self._failedTomos:
-            self.createOutputFailedSet(tomo)
-        else:
-            outputFn = self.getExtraOutFile(tsId)
-            if os.path.exists(outputFn):
-                inputTomos = self.getInputSet()
-                output = self.getOutputSetOfTS(inputTomos)
-                newTs = TiltSeries(tsId=tsId)
-                acq = tomo.getAcquisition()
-                acq.setAngleMin(self.minAngle.get())
-                acq.setAngleMax(self.maxAngle.get())
-                acq.setStep(self.stepAngle.get())
-                acq.setTiltAxisAngle(0)
-                newTs.setAcquisition(acq)
-                output.append(newTs)
-
-                tiltAngleList = self.getTiltAngleList()
-                sRate = inputTomos.getSamplingRate()
-                for index in range(self.getProjectionRange()):
-                    newTi = TiltImage(tsId=tsId,
-                                      tiltAngle=tiltAngleList[index],
-                                      acquisitionOrder=index+1)
-                    newTi.setLocation(index + 1, outputFn)
-                    newTi.setSamplingRate(sRate)
-                    newTi.setAcquisition(acq)
-                    newTs.append(newTi)
-
-                x, y, z, _ = ih.getDimensions(outputFn)
-                newTs.setDim((x, y, z))
-
-                # Set origin to output tilt-series
-                origin = Transform()
-                origin.setShifts(x / -2. * sRate, y / -2. * sRate, 0)
-                newTs.setOrigin(origin)
-
-                newTs.write(properties=False)
-                output.update(newTs)
-                output.write()
-                self._store(output)
-=======
         with self._lock:
             if tsId in self._failedItems:
                 self.createOutputFailedSet(tomo)
@@ -215,7 +173,6 @@
                     output.update(newTs)
                 else:
                     self.createOutputFailedSet(tomo)
->>>>>>> 64dd07cd
 
     # --------------------------- INFO functions ------------------------------
     def _validate(self):
