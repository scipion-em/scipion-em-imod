# *****************************************************************************
# *
# * Authors:     Federico P. de Isidro Gomez (fp.deisidro@cnb.csic.es) [1]
# *
# * [1] Centro Nacional de Biotecnologia, CSIC, Spain
# *
# * This program is free software; you can redistribute it and/or modify
# * it under the terms of the GNU General Public License as published by
# * the Free Software Foundation; either version 3 of the License, or
# * (at your option) any later version.
# *
# * This program is distributed in the hope that it will be useful,
# * but WITHOUT ANY WARRANTY; without even the implied warranty of
# * MERCHANTABILITY or FITNESS FOR A PARTICULAR PURPOSE.  See the
# * GNU General Public License for more details.
# *
# * You should have received a copy of the GNU General Public License
# * along with this program; if not, write to the Free Software
# * Foundation, Inc., 59 Temple Place, Suite 330, Boston, MA
# * 02111-1307  USA
# *
# *  All comments concerning this program package may be sent to the
# *  e-mail address 'scipion@cnb.csic.es'
# *
# *****************************************************************************

import pyworkflow.protocol.params as params
import pyworkflow.utils.path as pwpath
from imod.protocols.protocol_base import IN_TOMO_SET
from imod.protocols.protocol_base_preprocess import ProtImodBasePreprocess
from pyworkflow.utils import Message
from tomo.objects import Tomogram, SetOfTomograms
from imod.constants import OUTPUT_TOMOGRAMS_NAME, MRC_EXT, ODD, EVEN


class ProtImodTomoNormalization(ProtImodBasePreprocess):
    """
    Normalize input tomogram and change its storing formatting.

    More info:
        https://bio3D.colorado.edu/imod/doc/newstack.html
        https://bio3d.colorado.edu/imod/doc/man/binvol.html

    IMOD tilt series preprocess makes use of the Newstack and
    binvol commands. In particular, three functionalities are possible:\n

    _1 Binning_: Binvol will bin down a volume in all three dimensions,
    with the binning done isotropically. Binning means summing (actually
    averaging) all the values in a block of voxels (e.g., 2x2x2
    or 1x1x3) in the input volume to create one voxel in the output volume.
    The output file will have appropriately larger pixel spacings
    in its header.\n
    _2 Normalization_: This protocol allows to scale the gray values
    of the tomograms, also called normalization, to a common range or
    mean of density. The most used normalization consists in zero
    mean and standard deviation one.\n

    _3 storage format_: IMOD is able to modify the number of bit of
    the stored data in order to reduce the disc occupancy.
    """

    _label = 'Tomo preprocess'
    _possibleOutputs = {OUTPUT_TOMOGRAMS_NAME: SetOfTomograms}

    def __init__(self, **kwargs):
        super().__init__(**kwargs)

    # -------------------------- DEFINE param functions -----------------------
    def _defineParams(self, form):
        form.addSection(Message.LABEL_INPUT)
        form.addParam(IN_TOMO_SET,
                      params.PointerParam,
                      pointerClass='SetOfTomograms',
                      important=True,
                      label='Input set of tomograms')
        super()._defineParams(form, isTomogram=True)

        form.addParallelSection(threads=4, mpi=0)

    # -------------------------- INSERT steps functions -----------------------
    def _insertAllSteps(self):
        self._initialize()
        binning = self.binning.get()
        norm = self.floatDensities.get()
        runNewStack = norm != 0 or (self.getModeToOutput() is not None)
        closeSetStepDeps = []

        for tsId in self.tomoDict.keys():
<<<<<<< HEAD
            self._insertFunctionStep(self.preprocessStep,tsId, runNewStack, binning)
            self._insertFunctionStep(self.generateOutputStep,tsId, runNewStack, binning)
        self._insertFunctionStep(self.closeOutputSetsStep)
=======
            compId = self._insertFunctionStep(self.preprocessStep,
                                              tsId, runNewStack, binning,
                                              prerequisites=[])
            outId = self._insertFunctionStep(self.generateOutputStep,
                                             tsId, runNewStack, binning,
                                             prerequisites=[compId])
            closeSetStepDeps.append(outId)

        self._insertFunctionStep(self.closeOutputSetsStep,
                                 prerequisites=closeSetStepDeps)
>>>>>>> 64dd07cd

    # --------------------------- STEPS functions -----------------------------
    def _initialize(self):
        self.tomoDict = {tomo.getTsId(): tomo.clone() for tomo in self.inputSetOfTomograms.get()}
        self.oddEvenFlag = self.applyToOddEven(self.getInputSet())

    def preprocessStep(self, tsId, runNewstack, binning):
        try:
            self.genTsPaths(tsId)
            tomo = self.tomoDict[tsId]
            tomoFn = tomo.getFileName()
            outputFile = self.getExtraOutFile(tsId, ext=MRC_EXT)

            # Run newstack
            norm = self.floatDensities.get()
            # Important not to bin at this step
            paramsNewstack = self.getBasicNewstackParams(tomo, outputFile,
                                                         firstItem=tomo,
                                                         binning=1,
                                                         doNorm=norm != 0)

            paramsNewstack["-antialias"] = self.antialias.get() + 1
            # Float densities
            if norm > 0:
                paramsNewstack["-FloatDensities"] = norm
                if norm == 2:
                    paramsNewstack["-MeanAndStandardDeviation"] = f"{self.scaleMean.get()},{self.scaleSd.get()}"
                elif norm == 4:
                    paramsNewstack["-ScaleMinAndMax"] = f"{self.scaleMax.get()},{self.scaleMin.get()}"

            if self.getModeToOutput() is not None:
                paramsNewstack["-ModeToOutput"] = self.getModeToOutput()

            oddEvenOutput = [[], []]

            if runNewstack:
                self.runProgram("newstack", paramsNewstack)

                if self.oddEvenFlag:
                    oddFn, evenFn = tomo.getHalfMaps().split(',')
                    paramsNewstack['-input'] = oddFn
                    oddEvenOutput[0] = self.getExtraOutFile(tsId, suffix=ODD, ext=MRC_EXT)
                    paramsNewstack['-output'] = oddEvenOutput[0]
                    self.runProgram("newstack", paramsNewstack)

                    paramsNewstack['-input'] = evenFn
                    oddEvenOutput[1] = self.getExtraOutFile(tsId, suffix=EVEN, ext=MRC_EXT)
                    paramsNewstack['-output'] = oddEvenOutput[1]
                    self.runProgram("newstack", paramsNewstack)

            # Run binvol
            if binning != 1:
                if runNewstack:
                    # Move previous outputs to tmp
                    tmpPath = self.getTmpOutFile(tsId, ext=MRC_EXT)
                    pwpath.moveFile(outputFile, tmpPath)
                    inputTomoPath = tmpPath

                    if self.oddEvenFlag:
                        inputOdd, inputEven = (self.getTmpOutFile(tsId, suffix=ODD, ext=MRC_EXT),
                                               self.getTmpOutFile(tsId, suffix=EVEN, ext=MRC_EXT))
                        pwpath.moveFile(oddEvenOutput[0], inputOdd)
                        pwpath.moveFile(oddEvenOutput[1], inputEven)

                else:
                    inputTomoPath = tomoFn
                    if self.oddEvenFlag:
                        inputOdd, inputEven = tomo.getHalfMaps().split(',')

                paramsBinvol = {
                    '-input': inputTomoPath,
                    '-output': outputFile,
                    '-binning': binning,
                    '-antialias': self.antialias.get() + 1
                }

                self.runProgram('binvol', paramsBinvol)

                if self.oddEvenFlag:
                    paramsBinvol['-input'] = inputOdd
                    paramsBinvol['-output'] = self.getExtraOutFile(tsId, suffix=ODD, ext=MRC_EXT)
                    self.runProgram('binvol', paramsBinvol)

                    paramsBinvol['-input'] = inputEven
                    paramsBinvol['-output'] = self.getExtraOutFile(tsId, suffix=EVEN, ext=MRC_EXT)
                    self.runProgram('binvol', paramsBinvol)

        except Exception as e:
            self._failedItems.append(tsId)
            self.error(f'Preprocessing failed for tsId {tsId} -> {e}')

    def generateOutputStep(self, tsId, runNewstack, binning):
        tomo = self.tomoDict[tsId]
        with self._lock:
            if tsId in self._failedItems:
                self.createOutputFailedSet(tomo)
            else:
                output = self.getOutputSetOfTomograms(self.getInputSet(pointer=True), binning)
                newTomogram = Tomogram()
                newTomogram.copyInfo(tomo)

                if runNewstack or binning != 1:
                    newTomogram.setLocation(self.getExtraOutFile(tsId, ext=MRC_EXT))

                if binning > 1:
                    newTomogram.setSamplingRate(tomo.getSamplingRate() * binning)
                    # Fix the mrc tomogram
                    newTomogram.fixMRCVolume(setSamplingRate=True)
                    # Set default tomogram origin
                    newTomogram.setOrigin(newOrigin=None)

                if self.oddEvenFlag:
                    halfMapsList = [self.getExtraOutFile(tsId, suffix=ODD, ext=MRC_EXT),
                                    self.getExtraOutFile(tsId, suffix=EVEN, ext=MRC_EXT)]
                    newTomogram.setHalfMaps(halfMapsList)

                output.append(newTomogram)
                output.updateDim()
                output.update(newTomogram)

    # --------------------------- INFO functions ------------------------------
    def _summary(self):
        summary = []
        if self.Tomograms:
            summary.append(f"Input tilt-series: {self.getInputSet().getSize()}\n")
        else:
            summary.append("Outputs are not ready yet.")
        return summary

    def _methods(self):
        methods = []
        if self.Tomograms:
            methods.append(f"{self.Tomograms.getSize()} tomograms have been "
                           "preprocessed using the IMOD *binvol* command.")
        return methods

    # --------------------------- UTILS functions -----------------------------
    def getInputSet(self, pointer=False):
        return (self.inputSetOfTomograms.get() if
                not pointer else self.inputSetOfTomograms)

    def getModeToOutput(self):
        parseParamsOutputMode = {
            0: None,
            1: 101,
            2: 0,
            3: 1,
            4: 6,
            5: 2
        }
        return parseParamsOutputMode[self.modeToOutput.get()]<|MERGE_RESOLUTION|>--- conflicted
+++ resolved
@@ -26,14 +26,13 @@
 
 import pyworkflow.protocol.params as params
 import pyworkflow.utils.path as pwpath
-from imod.protocols.protocol_base import IN_TOMO_SET
-from imod.protocols.protocol_base_preprocess import ProtImodBasePreprocess
-from pyworkflow.utils import Message
 from tomo.objects import Tomogram, SetOfTomograms
+
+from imod.protocols import ProtImodBase
 from imod.constants import OUTPUT_TOMOGRAMS_NAME, MRC_EXT, ODD, EVEN
 
 
-class ProtImodTomoNormalization(ProtImodBasePreprocess):
+class ProtImodTomoNormalization(ProtImodBase):
     """
     Normalize input tomogram and change its storing formatting.
 
@@ -46,7 +45,7 @@
 
     _1 Binning_: Binvol will bin down a volume in all three dimensions,
     with the binning done isotropically. Binning means summing (actually
-    averaging) all the values in a block of voxels (e.g., 2x2x2
+    averaging) all of the values in a block of voxels (e.g., 2x2x2
     or 1x1x3) in the input volume to create one voxel in the output volume.
     The output file will have appropriately larger pixel spacings
     in its header.\n
@@ -62,18 +61,172 @@
     _label = 'Tomo preprocess'
     _possibleOutputs = {OUTPUT_TOMOGRAMS_NAME: SetOfTomograms}
 
-    def __init__(self, **kwargs):
-        super().__init__(**kwargs)
-
     # -------------------------- DEFINE param functions -----------------------
     def _defineParams(self, form):
-        form.addSection(Message.LABEL_INPUT)
-        form.addParam(IN_TOMO_SET,
+        form.addSection('Input')
+        form.addParam('inputSetOfTomograms',
                       params.PointerParam,
                       pointerClass='SetOfTomograms',
                       important=True,
                       label='Input set of tomograms')
-        super()._defineParams(form, isTomogram=True)
+
+        form.addParam('binning',
+                      params.IntParam,
+                      default=1,
+                      label='Binning',
+                      important=True,
+                      help='Binning is an scaling factor for the output tomograms. '
+                           'Must be an integer greater than 1. IMOD uses ordinary'
+                           'binning to reduce tomograms in size by the given factor. '
+                           'The value of a binned pixel is the average of pixel '
+                           'values in each block of pixels being binned. Binning '
+                           'is applied before all')
+
+        form.addParam('floatDensities',
+                      params.EnumParam,
+                      choices=['No adjust',
+                               'range between min and max',
+                               'scaled to common mean and standard deviation',
+                               'shifted to a common mean without scaling',
+                               'shifted to mean and rescaled to a min and max'],
+                      default=0,
+                      label='Adjust densities mode',
+                      display=params.EnumParam.DISPLAY_COMBO,
+                      help='Adjust densities of sections individually:\n'
+                           '-Default: no adjustment performed\n'
+                           
+                           '-Range between min and max: This option will scale the gray values'
+                           'to be in a range given by a minimum and a maximum values.'
+                           'This is the mode 1 in newstack flag -floatDensities.\n'
+                           
+                           '-Scaled to common mean and standard deviation: This is the most '
+                           'common normalization procedure. The new tomograms will have'
+                           'a mean and a standard deviation introduced by the user. Generaly,'
+                           'a zero mean and a standard deviation one is a good choice.'
+                           'This is the mode 2 in newstack flag -floatDensities.\n'
+                           
+                           '-Shifted to a common mean without scaling: This option only'
+                           'add an offset to the gray values of the tomograms. The offset will'
+                           'be calculated such as the new tomograms will present a mean gray value'
+                           'introduced by the user. This is the mode 3 in newstack flag '
+                           'floatDensities.\n'
+                           
+                           '-shifted to mean and rescaled to a min and max: In this case, an '
+                           'offset is added to the tomograms in order to achieve a mean gray value'
+                           ' then they are rescale the resulting minimum and maximum densities '
+                           'to the Min and Max values specified. This is the mode 4 in newstack'
+                           ' flag -floatDensities.\n')
+
+        groupMeanSd = form.addGroup('Mean and SD',
+                                    condition='floatDensities==2',
+                                    help='Scale all images to the given mean '
+                                         'and standard deviation. This option '
+                                         'implies -float 2 and is incompatible '
+                                         'with all other scaling options. If no '
+                                         'values are set, mean=0 and SD=1 by default')
+
+        groupMeanSd.addParam('meanSdToggle',
+                             params.BooleanParam,
+                             default=False,
+                             label='Set mean and SD?',
+                             display=params.EnumParam.DISPLAY_HLIST,
+                             help='Set mean and SD values')
+
+        groupMeanSd.addParam('scaleMean',
+                             params.FloatParam,
+                             default=0,
+                             label='Mean',
+                             help='Mean value for the rescaling')
+
+        groupMeanSd.addParam('scaleSd',
+                             params.FloatParam,
+                             default=1,
+                             label='SD',
+                             help='Standard deviation value for the rescaling')
+
+        groupScale = form.addGroup('Scaling values',
+                                   condition='floatDensities==4')
+
+        groupScale.addParam('scaleMax',
+                            params.FloatParam,
+                            default=255,
+                            label='Max.',
+                            help='Maximum value for the rescaling')
+
+        groupScale.addParam('scaleMin',
+                            params.FloatParam,
+                            default=0,
+                            label='Min.',
+                            help='Minimum value for the rescaling')
+
+        form.addParam('modeToOutput',
+                      params.EnumParam,
+                      expertLevel=params.LEVEL_ADVANCED,
+                      choices=['default', '4-bit', '8-bit', 'signed 16-bit',
+                               'unsigned 16-bit', '32-bit float'],
+                      default=0,
+                      label='Storage data type',
+                      display=params.EnumParam.DISPLAY_COMBO,
+                      help='The storage mode of the output file. The '
+                           'default is the mode of the first input file, '
+                           'except for a 4-bit input file, where the default '
+                           'is to output as bytes')
+
+        form.addParam('scaleRangeToggle',
+                      params.BooleanParam,
+                      condition="floatDensities==1 or floatDensities==3",
+                      default=True,
+                      label='Set scaling range values?',
+                      display=params.EnumParam.DISPLAY_HLIST,
+                      help='This option will rescale the densities of all '
+                           'sections by the same factors so that the original '
+                           'minimum and maximum density will be mapped '
+                           'to the Min and Max values that are entered')
+
+        form.addParam('scaleRangeMax',
+                      params.FloatParam,
+                      condition="(floatDensities==1 or floatDensities==3) and scaleRangeToggle",
+                      default=255,
+                      label='Max.',
+                      help='Maximum value for the rescaling')
+
+        form.addParam('scaleRangeMin',
+                      params.FloatParam,
+                      condition="(floatDensities==1 or floatDensities==3) and scaleRangeToggle",
+                      default=0,
+                      label='Min.',
+                      help='Minimum value for the rescaling')
+
+        form.addParam('antialias',
+                      params.EnumParam,
+                      choices=['None', 'Blackman', 'Triangle', 'Mitchell',
+                               'Lanczos 2 lobes', 'Lanczos 3 lobes'],
+                      default=5,
+                      label='Antialias method:',
+                      expertLevel=params.LEVEL_ADVANCED,
+                      display=params.EnumParam.DISPLAY_COMBO,
+                      help='Type of antialiasing filter to use when reducing images.\n'
+                           'The available types of filters are:\n\n'
+                           'None - Antialias will not be applied\n'
+                           'Blackman - fast but not as good at antialiasing as slower filters\n'
+                           'Triangle - fast but smooths more than Blackman\n'
+                           'Mitchell - good at antialiasing, smooths a bit\n'
+                           'Lanczos 2 lobes - good at antialiasing, less smoothing than Mitchell\n'
+                           'Lanczos 3 lobes - slower, even less smoothing but more risk of ringing\n'
+                           'The default is Lanczos 3 as of IMOD 4.7. Although '
+                           'many people consider Lanczos 2 the best compromise '
+                           'among the various factors, that sentiment may be '
+                           'based on images of natural scenes where there are '
+                           'sharp edges.')
+
+        form.addParam('processOddEven',
+                      params.BooleanParam,
+                      expertLevel=params.LEVEL_ADVANCED,
+                      default=True,
+                      label='Process odd/even?',
+                      help='If True, the full tilt series and the associated odd/even '
+                           'tilt series will be processed. The transformations applied '
+                           'to the odd/even tilt series will be exactly the same.')
 
         form.addParallelSection(threads=4, mpi=0)
 
@@ -86,11 +239,6 @@
         closeSetStepDeps = []
 
         for tsId in self.tomoDict.keys():
-<<<<<<< HEAD
-            self._insertFunctionStep(self.preprocessStep,tsId, runNewStack, binning)
-            self._insertFunctionStep(self.generateOutputStep,tsId, runNewStack, binning)
-        self._insertFunctionStep(self.closeOutputSetsStep)
-=======
             compId = self._insertFunctionStep(self.preprocessStep,
                                               tsId, runNewStack, binning,
                                               prerequisites=[])
@@ -101,11 +249,11 @@
 
         self._insertFunctionStep(self.closeOutputSetsStep,
                                  prerequisites=closeSetStepDeps)
->>>>>>> 64dd07cd
 
     # --------------------------- STEPS functions -----------------------------
     def _initialize(self):
-        self.tomoDict = {tomo.getTsId(): tomo.clone() for tomo in self.inputSetOfTomograms.get()}
+        self.tomoDict = {tomo.getTsId(): tomo.clone() for tomo
+                         in self.inputSetOfTomograms.get()}
         self.oddEvenFlag = self.applyToOddEven(self.getInputSet())
 
     def preprocessStep(self, tsId, runNewstack, binning):
@@ -122,15 +270,21 @@
                                                          firstItem=tomo,
                                                          binning=1,
                                                          doNorm=norm != 0)
-
             paramsNewstack["-antialias"] = self.antialias.get() + 1
-            # Float densities
-            if norm > 0:
+
+            if norm != 0:
                 paramsNewstack["-FloatDensities"] = norm
+
                 if norm == 2:
-                    paramsNewstack["-MeanAndStandardDeviation"] = f"{self.scaleMean.get()},{self.scaleSd.get()}"
+                    if self.meanSdToggle:
+                        paramsNewstack["-MeanAndStandardDeviation"] = f"{self.scaleMean.get()},{self.scaleSd.get()}"
+
                 elif norm == 4:
                     paramsNewstack["-ScaleMinAndMax"] = f"{self.scaleMax.get()},{self.scaleMin.get()}"
+
+                else:
+                    if self.scaleRangeToggle:
+                        paramsNewstack["-ScaleMinAndMax"] = f"{self.scaleRangeMax.get()},{self.scaleRangeMin.get()}"
 
             if self.getModeToOutput() is not None:
                 paramsNewstack["-ModeToOutput"] = self.getModeToOutput()
@@ -226,7 +380,8 @@
     def _summary(self):
         summary = []
         if self.Tomograms:
-            summary.append(f"Input tilt-series: {self.getInputSet().getSize()}\n")
+            summary.append(f"Input tilt-series: {self.getInputSet().getSize()}\n"
+                           f"Interpolations applied: {self.Tomograms.getSize()}")
         else:
             summary.append("Outputs are not ready yet.")
         return summary
