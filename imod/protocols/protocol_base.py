--- conflicted
+++ resolved
@@ -24,9 +24,8 @@
 # *
 # *****************************************************************************
 import logging
-from typing import Union
-
-from pyworkflow.object import Set, CsvList, Boolean
+
+from pyworkflow.object import Set, CsvList
 from pyworkflow.protocol import params
 from pyworkflow.protocol.constants import STEPS_PARALLEL
 from pyworkflow.utils import path
@@ -35,21 +34,13 @@
 
 from tomo.protocols.protocol_base import ProtTomoBase
 from tomo.objects import (SetOfTiltSeries, SetOfTomograms, SetOfCTFTomoSeries,
-<<<<<<< HEAD
-                          CTFTomo, TiltSeries)
-=======
                           CTFTomo, SetOfTiltSeriesCoordinates, TiltSeries,
                           TiltImage)
->>>>>>> 64dd07cd
 
 from imod import Plugin, utils
 from imod.constants import *
 
 logger = logging.getLogger(__name__)
-IN_TS_SET = 'inputSetOfTiltSeries'
-IN_TOMO_SET = 'inputSetOfTomograms'
-IN_CTF_TOMO_SET = 'inputSetOfCtfTomoSeries'
-PROCESS_ODD_EVEN = 'processOddEven'
 
 
 class ProtImodBase(EMProtocol, ProtTomoBase):
@@ -71,19 +62,8 @@
 
     # -------------------------- DEFINE param functions -----------------------
     @staticmethod
-    def addOddEvenParams(form, isTomogram=False):
-        objStr = 'tomograms' if isTomogram else 'tilt-series'
-        form.addParam(PROCESS_ODD_EVEN,
-                      params.BooleanParam,
-                      default=False,
-                      label='Apply to odd/even',
-                      help=f'If True, the full {objStr} and the associated odd/even '
-                           f'{objStr} will be processed. The transformations applied '
-                           f'to the odd/even {objStr} will be exactly the same.')
-
-    @staticmethod
-    def addTrimingParams(form, pxTrimCondition=False, correlationCondition=True,
-                         levelType=params.LEVEL_ADVANCED):
+    def trimingForm(form, pxTrimCondition=False, correlationCondition=True,
+                    levelType=params.LEVEL_ADVANCED):
         """
         Generally, this form will be integrated in a groupForm,
         the group form argument is form. A set of flags
@@ -424,11 +404,6 @@
 
         return fidModel
 
-<<<<<<< HEAD
-        return self.FiducialModelNoGaps
-
-    def getOutputSetOfTomograms(self, inputSet, binning=1):
-=======
     def getOutputSetOfTiltSeriesCoordinates(self, inputPtr):
         tsCoords = getattr(self, OUTPUT_TS_COORDINATES_NAME, None)
         if tsCoords is not None:
@@ -463,7 +438,6 @@
     def getOutputSetOfTomograms(self, inputPtr, binning=1):
         inputSet = inputPtr.get()
 
->>>>>>> 64dd07cd
         if self.Tomograms:
             getattr(self, OUTPUT_TOMOGRAMS_NAME).enableAppend()
         else:
@@ -498,8 +472,6 @@
 
         return outputSetOfCTFTomoSeries
 
-<<<<<<< HEAD
-=======
     def getOutputFailedSet(self, inputPtr):
         """ Create output set for failed TS or tomograms. """
         inputSet = inputPtr.get()
@@ -530,7 +502,6 @@
 
             return failedTomos
 
->>>>>>> 64dd07cd
     def createOutputFailedSet(self, item):
         """ Just copy input item to the failed output set. """
         inputSet = self.getInputSet(pointer=True)
@@ -564,22 +535,13 @@
         return self.inputSetOfTiltSeries.get() if not pointer else self.inputSetOfTiltSeries
 
     def applyToOddEven(self, setOfTs):
-<<<<<<< HEAD
-        return getattr(self, PROCESS_ODD_EVEN, Boolean(False)).get() and setOfTs.hasOddEven()
-=======
         return (hasattr(self, "processOddEven") and
                 self.processOddEven.get() and
                 setOfTs.hasOddEven())
->>>>>>> 64dd07cd
-
-    def warningOddEven(self, inSet: Union[SetOfTiltSeries, SetOfTomograms], warnMsgList: list):
-        if getattr(self, PROCESS_ODD_EVEN, Boolean(False).get()) and not inSet.hasOddEven():
-            warnMsgList.append('The even/odd tilt-series or tomograms were not found in the introduced tilt-series or '
-                               'tomograns metadata. Thus, only the full tilt-series or tomograms will be processed.')
-
-    def runProgram(self, program, paramsDict, cwd=None):
+
+    def runProgram(self, program, params, cwd=None):
         """ Shortcut method to run IMOD's command given input params dict. """
-        args = ' '.join(['%s %s' % (k, str(v)) for k, v in paramsDict.items()])
+        args = ' '.join(['%s %s' % (k, str(v)) for k, v in params.items()])
         Plugin.runImod(self, program, args, cwd)
 
     @staticmethod
@@ -738,16 +700,6 @@
 
         newCTFTomoSeries.setIMODDefocusFileFlag(defocusFileFlag)
         newCTFTomoSeries.setNumberOfEstimationsInRangeFromDefocusList()
-<<<<<<< HEAD
-        newCTFTomoSeries.calculateDefocusUDeviation(defocusUTolerance=20)
-        newCTFTomoSeries.calculateDefocusVDeviation(defocusVTolerance=20)
-
-    # --------------------------- INFO functions ------------------------------
-    def _warnings(self):
-        warnMsgList = []
-        self.warningOddEven(self.getInputSet(), warnMsgList)
-        return warnMsgList
-=======
 
     @staticmethod
     def copyTsItems(outputTsSet, ts, tsId,
@@ -803,5 +755,4 @@
             tiOut.setOddEven([ih.locationToXmipp(locationOdd),
                               ih.locationToXmipp(locationEven)])
         else:
-            tiOut.setOddEven([])
->>>>>>> 64dd07cd
+            tiOut.setOddEven([])