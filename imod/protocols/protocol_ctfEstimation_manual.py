# **************************************************************************
# *
# * Authors: Yunior C. Fonseca Reyna    (cfonseca@cnb.csic.es)
# *
# *
# * Unidad de  Bioinformatica of Centro Nacional de Biotecnologia , CSIC
# *
# * This program is free software; you can redistribute it and/or modify
# * it under the terms of the GNU General Public License as published by
# * the Free Software Foundation; either version 3 of the License, or
# * (at your option) any later version.
# *
# * This program is distributed in the hope that it will be useful,
# * but WITHOUT ANY WARRANTY; without even the implied warranty of
# * MERCHANTABILITY or FITNESS FOR A PARTICULAR PURPOSE.  See the
# * GNU General Public License for more details.
# *
# * You should have received a copy of the GNU General Public License
# * along with this program; if not, write to the Free Software
# * Foundation, Inc., 59 Temple Place, Suite 330, Boston, MA
# * 02111-1307  USA
# *
# *  All comments concerning this program package may be sent to the
# *  e-mail address 'scipion@cnb.csic.es'
# *
# **************************************************************************
from pyworkflow.protocol.constants import STEPS_SERIAL

from tomo.objects import SetOfCTFTomoSeries

from imod.protocols import ProtImodAutomaticCtfEstimation
from imod.constants import OUTPUT_CTF_SERIE


class ProtImodManualCtfEstimation(ProtImodAutomaticCtfEstimation):
    """
    CTF estimation of a set of input tilt-series using the IMOD procedure.
    Runs the protocol through the interactive GUI. The resulting defocus values
    MUST BE SAVED manually by the user.
    More info:
        https://bio3d.colorado.edu/imod/doc/man/ctfplotter.html

    This GUI program will plot the logarithm of a rotationally averaged
    power spectrum of an input tilt series after subtracting the noise
    floor.  The method is based on periodogram averaging; namely, averaging
    of spectra from small, overlapping areas of the images, referred to as
    tiles.  The user can interactively choose which projection views are
    included in the averaging.  It is also possible to run the program non-
    interactively for automatic fitting.
    """

    _label = 'CTF estimation (manual)'
    _interactiveMode = True
    _possibleOutputs = {OUTPUT_CTF_SERIE: SetOfCTFTomoSeries}
    stepsExecutionMode = STEPS_SERIAL

    def __init__(self, **args):
        ProtImodAutomaticCtfEstimation.__init__(self, **args)
        self.OUTPUT_PREFIX = OUTPUT_CTF_SERIE

    def _insertAllSteps(self):
<<<<<<< HEAD
        self.inputTiltSeries = None
        self._insertFunctionStep(self.runCTFEtimationStep,
                                 interactive=True,
                                 needsGPU=False)
=======
        self._initialize()
        self._insertFunctionStep(self.runCTFEtimationStep, interactive=True)
>>>>>>> 62c8d185

    # --------------------------- STEPS functions ----------------------------

    def runCTFEtimationStep(self):
        from imod.viewers import ImodGenericView
        tsSet = self.getInputSet()
        view = ImodGenericView(None, self, tsSet,
                               createSetButton=True,
                               isInteractive=True)
        view.show()
        self.createOutput()

    def runAllSteps(self, obj):
        tsId = obj.getTsId()
        self.convertInputStep(tsId)
        expDefoci = self.getExpectedDefocus()
        self.ctfEstimation(tsId, expDefoci)

    def createOutput(self):
        suffix = self._getOutputSuffix(SetOfCTFTomoSeries)
        outputSetName = self.OUTPUT_PREFIX + str(suffix)
        for tsId in self.tsDict.keys():
            self.createOutputStep(tsId, outputSetName)

        self.closeOutputSetsStep()

    def _summary(self):
        summary = []
        return summary<|MERGE_RESOLUTION|>--- conflicted
+++ resolved
@@ -59,15 +59,8 @@
         self.OUTPUT_PREFIX = OUTPUT_CTF_SERIE
 
     def _insertAllSteps(self):
-<<<<<<< HEAD
-        self.inputTiltSeries = None
-        self._insertFunctionStep(self.runCTFEtimationStep,
-                                 interactive=True,
-                                 needsGPU=False)
-=======
         self._initialize()
         self._insertFunctionStep(self.runCTFEtimationStep, interactive=True)
->>>>>>> 62c8d185
 
     # --------------------------- STEPS functions ----------------------------
 
