--- conflicted
+++ resolved
@@ -23,7 +23,6 @@
 # *  e-mail address 'scipion@cnb.csic.es'
 # *
 # *****************************************************************************
-import logging
 
 import numpy as np
 
@@ -31,20 +30,13 @@
 import pyworkflow.protocol.params as params
 from pyworkflow.protocol.constants import STEPS_SERIAL
 import pwem.objects as data
-<<<<<<< HEAD
-from imod.protocols.protocol_base import IN_TS_SET
-from tomo.objects import TiltSeries, TiltImage, SetOfTiltSeries
-=======
 from tomo.objects import SetOfTiltSeries
->>>>>>> 64dd07cd
 from tomo.protocols.protocol_base import ProtTomoImportFiles
 from tomo.convert.mdoc import normalizeTSId
 
 from imod import utils
 from imod.constants import XF_EXT, OUTPUT_TILTSERIES_NAME
 from imod.protocols import ProtImodBase
-
-logger = logging.getLogger(__name__)
 
 
 class ProtImodImportTransformationMatrix(ProtImodBase, ProtTomoImportFiles):
@@ -64,9 +56,14 @@
     # -------------------------- DEFINE param functions -----------------------
     def _defineParams(self, form):
         ProtTomoImportFiles._defineImportParams(self, form)
-        ProtTomoImportFiles.addExclusionWordsParam(form)
-
-        form.addParam(IN_TS_SET,
+
+        form.addParam('exclusionWords', params.StringParam,
+                      label='Exclusion words:',
+                      help="List of words separated by a space that the "
+                           "path should not have",
+                      expertLevel=params.LEVEL_ADVANCED)
+
+        form.addParam('inputSetOfTiltSeries',
                       params.PointerParam,
                       pointerClass='SetOfTiltSeries',
                       important=True,
@@ -95,30 +92,26 @@
         self._initialize()
         matchBinningFactor = self.binningTM.get() / self.binningTS.get()
         for tsId in self.tsDict.keys():
-            self._insertFunctionStep(self.generateTransformFileStep,tsId, matchBinningFactor)
-            self._insertFunctionStep(self.assignTransformationMatricesStep, tsId)
+            self._insertFunctionStep(self.generateTransformFileStep,
+                                     tsId, matchBinningFactor)
+            self._insertFunctionStep(self.assignTransformationMatricesStep,
+                                     tsId)
 
         self._insertFunctionStep(self.closeOutputSetsStep)
 
     # --------------------------- STEPS functions -----------------------------
     def _initialize(self):
-        self.initializeParsing()
-        if self.regEx:
-            logger.info("Using regex pattern: '%s'" % self.regExPattern)
-            logger.info("Generated glob pattern: '%s'" % self.globPattern)
-            self.iterFilesDict = self.getMatchingFilesFromRegEx()
-        else:
-            dictBaseNames = {}
-            for iFile in self.iterFiles():
-                # We will Look for basename - tsId or base -name normalized basename - tsId matches. See tomo.convert.mdoc
-                # normalizeTSId
-                iFname = iFile[0]
-                fBaseName = pwutils.removeBaseExt(iFname)
-                dictBaseNames[fBaseName] = iFname
-                dictBaseNames[normalizeTSId(fBaseName)] = iFname
-            self.iterFilesDict = dictBaseNames
-        self.tsDict = {ts.getTsId(): ts.clone(ignoreAttrs=[]) for ts in self.getInputSet() if ts.getTsId()
-                       in self.iterFilesDict.keys()}  # Use only the ones that are not excluded with the excluded words
+        self.tsDict = {ts.getTsId(): ts.clone(ignoreAttrs=[])
+                       for ts in self.getInputSet()}
+        dictBaseNames = {}
+        for iFile in self.iterFiles():
+            # We will Look for basename - tsId or base -name normalized basename - tsId matches. See tomo.convert.mdoc
+            # normalizeTSId
+            iFname = iFile[0]
+            fBaseName = pwutils.removeBaseExt(iFname)
+            dictBaseNames[fBaseName] = iFname
+            dictBaseNames[normalizeTSId(fBaseName)] = iFname
+        self.iterFilesDict = dictBaseNames
 
     def generateTransformFileStep(self, tsId, matchBinningFactor):
         self.genTsPaths(tsId)
@@ -173,26 +166,20 @@
     # --------------------------- INFO functions ------------------------------
     def _validate(self):
         errorMsg = []
-        self.initializeParsing()
-        if self.regEx:
-            matchingFileDict = self.getMatchingFilesFromRegEx()
-            if not matchingFileDict:
-                errorMsg.append('No files matching the pattern %s were found.' % self.globPattern)
+        matchingFiles = self.getMatchFiles()
+        if matchingFiles:
+            tsIdList = self.getInputSet().getTSIds()
+            tmFileList = [normalizeTSId(fn) for fn, _ in self.iterFiles()]
+            self.matchingTsIds = list(set(tsIdList) & set(tmFileList))
+            if not self.matchingTsIds:
+                errorMsg.append("No matching files found.\n\n"
+                                f"\tThe tsIds detected are: {tsIdList}\n"
+                                "\tThe transform files base names detected are: "
+                                f"{tmFileList}")
         else:
-            matchingFiles = self.getMatchFiles()
-            if matchingFiles:
-                tsIdList = self.getInputSet().getTSIds()
-                tmFileList = [normalizeTSId(fn) for fn, _ in self.iterFiles()]
-                self.matchingTsIds = list(set(tsIdList) & set(tmFileList))
-                if not self.matchingTsIds:
-                    errorMsg.append("No matching files found.\n\n"
-                                    f"\tThe tsIds detected are: {tsIdList}\n"
-                                    "\tThe transform files base names detected are: "
-                                    f"{tmFileList}")
-            else:
-                errorMsg.append("Unable to find the files provided:\n\n"
-                                f"\t-filePath = {self.filesPath.get()}\n"
-                                f"\t-pattern = {self.filesPattern.get()}")
+            errorMsg.append("Unable to find the files provided:\n\n"
+                            f"\t-filePath = {self.filesPath.get()}\n"
+                            f"\t-pattern = {self.filesPattern.get()}")
 
         return errorMsg
 
@@ -225,8 +212,6 @@
                 fileId = None
 
             yield fileName, fileId
-<<<<<<< HEAD
-=======
 
     def _excludeByWords(self, files):
         exclusionWords = self.exclusionWords.get()
@@ -259,5 +244,4 @@
         else:
             transform.setMatrix(alignmentMatrix[:, :, index])
 
-        tiOut.setTransform(transform)
->>>>>>> 64dd07cd
+        tiOut.setTransform(transform)