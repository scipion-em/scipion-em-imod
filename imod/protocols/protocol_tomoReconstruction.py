--- conflicted
+++ resolved
@@ -232,7 +232,14 @@
 
         Plugin.runImod(self, 'tilt', argsTilt % paramsTilt)
 
-<<<<<<< HEAD
+        def getArgs():
+            args = "-rx "
+
+            if self.tomoWidth.get():
+                args += " -nx %s" % self.tomoWidth.get()
+
+            return args
+
         oddEvenTmp = [[], []]
 
         if self.processOddEven and ts.hasOddEven():
@@ -247,15 +254,6 @@
             oddEvenTmp[1] = os.path.join(tmpPrefix, firstItem.parseFileName(extension="_even.rec"))
             paramsTilt['OutputFile'] = oddEvenTmp[1]
             Plugin.runImod(self, 'tilt', argsTilt % paramsTilt)
-=======
-        def getArgs():
-            args = "-rx "
-
-            if self.tomoWidth.get():
-                args += " -nx %s" % self.tomoWidth.get()
-
-            return args
->>>>>>> 08f4466b
 
         paramsTrimVol = {
             'input': os.path.join(tmpPrefix, firstItem.parseFileName(extension=".rec")),
