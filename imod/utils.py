--- conflicted
+++ resolved
@@ -33,13 +33,8 @@
 
 
 def formatTransformFile(ts, transformFilePath):
-<<<<<<< HEAD
-    """This method takes a tilt series and the output transformation file path
-    and creates an IMOD-based transform file in the location indicated"""
-=======
     """ This method takes a tilt series and the output transformation file path and creates an IMOD-based transform
     file in the location indicated. """
->>>>>>> df429d1e
 
     tsMatrixTransformList = []
 
@@ -59,14 +54,8 @@
 
 
 def formatTransformationMatrix(matrixFile):
-<<<<<<< HEAD
-    """This method takes the IMOD-based transformation matrix file path
-    and returns a 3D matrix containing the transformation matrices for each tilt-image
-    belonging to the tilt-series"""
-=======
     """ This method takes an IMOD-based transformation matrix file path and returns a 3D matrix containing the
     transformation matrices for each tilt-image belonging to the tilt-series. """
->>>>>>> df429d1e
 
     with open(matrixFile, "r") as matrix:
         lines = matrix.readlines()
@@ -93,14 +82,8 @@
 
 
 def formatFiducialList(fiducialFilePath):
-<<<<<<< HEAD
-    """This method takes the IMOD-based fiducial model file path and returns a list
-    containing the coordinates of each fiducial for each tilt-image belonging to the
-    tilt-series"""
-=======
     """ This method takes an IMOD-based fiducial model file path and returns a list containing the coordinates of each
     fiducial for each tilt-image belonging to the tilt-series. """
->>>>>>> df429d1e
 
     fiducialList = []
 
@@ -108,7 +91,7 @@
         fiducialText = f.read().splitlines()
 
         for line in fiducialText:
-            " Fix IMOD bug: columns merge in coordinates exceed 3 digits "
+            # Fix IMOD bug: columns merge in coordinates exceed 3 digits
             vector = line.replace('-', ' -').split()
             vector = [round(float(i)) for i in vector]
             fiducialList.append(vector)
@@ -117,16 +100,9 @@
 
 
 def formatFiducialResidList(fiducialFilePath):
-<<<<<<< HEAD
-    """This method takes the IMOD-based fiducial residual model file path and returns a
-    list containing the coordinates and residual values of each fiducial for each
-    tilt-image belonging to the tilt-series. Since IMOD establishes a float value for each
-    coordinate the are parsed to int"""
-=======
     """ This method takes an IMOD-based fiducial residual model file path and returns a list containing the coordinates
     and residual values of each fiducial for each tilt-image belonging to the tilt-series. Since IMOD establishes a
     float value for each coordinate the are parsed to int. """
->>>>>>> df429d1e
 
     fiducialResidList = []
 
@@ -134,7 +110,7 @@
         fiducialText = f.read().splitlines()
 
         for line in fiducialText[1:]:
-            " Fix IMOD bug: columns merge in coordinates exceed 3 digits "
+            # Fix IMOD bug: columns merge in coordinates exceed 3 digits
             vector = line.replace('-', ' -').split()
             fiducialResidList.append([round(float(vector[0])),
                                       round(float(vector[1])),
@@ -163,13 +139,8 @@
 
 
 def formatAngleFile(inputTs, angleFilePath):
-<<<<<<< HEAD
-    """This method takes a list containing the angles for each tilt-image belonging to the tilt-series and writes the
-    IMOD-based angle file at the given location"""
-=======
     """ This method takes a list containing the angles for each tilt-image belonging to the tilt-series and writes the
     IMOD-based angle file at the given location. """
->>>>>>> df429d1e
 
     angleList = []
 
@@ -182,13 +153,8 @@
 
 
 def formatAngleList(tltFilePath):
-<<<<<<< HEAD
-    """This method takes the IMOD-based angle file path and returns a list containing
-    the angles for each tilt-image belonging to the tilt-series"""
-=======
     """ This method takes an IMOD-based angle file path and returns a list containing the angles for each tilt-image
     belonging to the tilt-series. """
->>>>>>> df429d1e
 
     angleList = []
 
@@ -201,22 +167,9 @@
     return angleList
 
 
-<<<<<<< HEAD
-def format3DCoordinatesList(coordFilePath):
-    """This method takes the IMOD-based fiducial coordinates file path and returns a list containing each 3D coordinate
-    for each fiducial belonging to the tilt-series. No coordinates conversion is needed, Scipion SetOfCoordinates3D
-    model saves the origin of coordinates position respect to the pixel located at centre of the volume
-    (xDim/2, yDim/2, zDim/2), so no offset value has to be added/removed.
-
-    "In IMOD, the origin is defined as the coordinates of the origin relative to the lower-left corner of the first
-    section in the file, in units scaled by the pixel size".
-    From IMOD documentation:
-        https://bio3d.colorado.edu/imod/doc/man/alterheader.html"""
-=======
 def format3DCoordinatesList(coordFilePath, xDim, yDim):
     """ This method takes an IMOD-based fiducial coordinates file path and returns a list containing each coordinate
     for each fiducial belonging to the tilt-series. """
->>>>>>> df429d1e
 
     coorList = []
 
@@ -225,10 +178,6 @@
 
         for line in coorText:
             vector = line.split()
-<<<<<<< HEAD
-            coorList.append([float(vector[1]), float(vector[2]), float(vector[3])])
-
-=======
             coorList.append([float(vector[1]) - xDim / 2, float(vector[2]) - yDim / 2, float(vector[3])])
 
     return coorList
@@ -840,5 +789,6 @@
         for line in coorText:
             vector = line.split()
             coorList.append([float(vector[0]), float(vector[1]), float(vector[2])])
->>>>>>> df429d1e
+            coorList.append([float(vector[1]), float(vector[2]), float(vector[3])])
+
     return coorList