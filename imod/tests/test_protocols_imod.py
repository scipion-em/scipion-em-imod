--- conflicted
+++ resolved
@@ -594,11 +594,7 @@
 
     def test_goldBeadPeaker3DOutputCoordinates3DSize(self):
         tolerance = 5
-<<<<<<< HEAD
-        expectedSize = 15
-=======
         expectedSize = 52
->>>>>>> 993df3f3
 
         self.assertTrue(
             abs(self.protGoldBeadPicker3D.outputSetOfCoordinates3D.getSize() - expectedSize) <= tolerance)
